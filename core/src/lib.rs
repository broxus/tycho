<<<<<<< HEAD
pub mod internal_queue;
=======
pub mod block_strider;
>>>>>>> 1c190838
<|MERGE_RESOLUTION|>--- conflicted
+++ resolved
@@ -1,5 +1,2 @@
-<<<<<<< HEAD
 pub mod internal_queue;
-=======
-pub mod block_strider;
->>>>>>> 1c190838
+pub mod block_strider;