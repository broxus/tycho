use std::{collections::HashMap, sync::Arc};

use anyhow::Result;
use async_trait::async_trait;
use everscale_crypto::ed25519::{KeyPair, PublicKey};

use everscale_types::models::{BlockId, BlockIdShort};

use tycho_block_util::state::ShardStateStuff;

use crate::types::ValidatorNetwork;
use crate::validator::types::ValidationSessionInfo;
use crate::{
    state_node::StateNodeAdapter, types::ValidatedBlock,
    utils::async_queued_dispatcher::AsyncQueuedDispatcher,
};

use super::{
    validator_processor::{ValidatorProcessor, ValidatorTaskResult},
    ValidatorEventEmitter, ValidatorEventListener,
};

pub(crate) struct ValidatorProcessorTestImpl<ST>
where
    ST: StateNodeAdapter,
{
    _dispatcher: Arc<AsyncQueuedDispatcher<Self, ValidatorTaskResult>>,
    listener: Arc<dyn ValidatorEventListener>,
    state_node_adapter: Arc<ST>,

    _stub_candidates_cache: HashMap<BlockId, bool>,
}

#[async_trait]
impl<ST> ValidatorEventEmitter for ValidatorProcessorTestImpl<ST>
where
    ST: StateNodeAdapter,
{
    async fn on_block_validated_event(&self, validated_block: ValidatedBlock) -> Result<()> {
        self.listener.on_block_validated(validated_block).await
    }
}

#[async_trait]
impl<ST> ValidatorProcessor<ST> for ValidatorProcessorTestImpl<ST>
where
    ST: StateNodeAdapter,
{
    async fn enqueue_process_new_mc_block_state(
        &self,
        _mc_state: Arc<ShardStateStuff>,
    ) -> Result<()> {
        todo!()
    }

    fn new(
        _dispatcher: Arc<AsyncQueuedDispatcher<Self, ValidatorTaskResult>>,
        listener: Arc<dyn ValidatorEventListener>,
        state_node_adapter: Arc<ST>,
        _network: ValidatorNetwork,
    ) -> Self {
        Self {
            _dispatcher,
            listener,
            state_node_adapter,
            _stub_candidates_cache: HashMap::new(),
        }
    }

    async fn start_candidate_validation(
        &mut self,
        _candidate_id: BlockId,
        _session_seqno: u32,
        _current_validator_keypair: KeyPair,
    ) -> Result<ValidatorTaskResult> {
        todo!()
    }

    fn get_dispatcher(&self) -> Arc<AsyncQueuedDispatcher<Self, ValidatorTaskResult>> {
        todo!()
    }

    async fn try_add_session(
        &mut self,
        _session: Arc<ValidationSessionInfo>,
    ) -> Result<ValidatorTaskResult> {
        todo!()
    }

    async fn stop_candidate_validation(
        &self,
        _candidate_id: BlockId,
    ) -> Result<ValidatorTaskResult> {
        todo!()
    }

    async fn get_block_signatures(
        &mut self,
        _session_seqno: u32,
        _block_id_short: &BlockIdShort,
    ) -> Result<ValidatorTaskResult> {
        todo!()
    }

    async fn process_candidate_signature_response(
        &mut self,
        _session_seqno: u32,
        _block_id_short: BlockIdShort,
        _signatures: Vec<([u8; 32], [u8; 64])>,
    ) -> Result<ValidatorTaskResult> {
        todo!()
    }

    async fn validate_candidate(
        &mut self,
        _candidate_id: BlockId,
        _session_seqno: u32,
        _current_validator_pubkey: PublicKey,
    ) -> Result<ValidatorTaskResult> {
        todo!()
    }

    async fn get_validation_status(
        &mut self,
<<<<<<< HEAD
        _session_seqno: u32,
        _block_id_short: &BlockIdShort,
    ) -> Result<ValidatorTaskResult> {
        todo!()
=======
        candidate_id: BlockId,
        signature_is_valid: bool,
        his_signature: Signature,
        neighbor: ValidatorDescription,
    ) -> Option<ValidatedBlock> {
        //STUB: block is valid after a single valid signature

        self._stub_candidates_cache
            .entry(candidate_id)
            .or_insert(signature_is_valid);

        if self.is_candidate_validated(&candidate_id) {
            let validated_block = ValidatedBlock::new(
                candidate_id,
                BlockSignatures {
                    good_sigs: vec![(neighbor.public_key, his_signature)],
                    bad_sigs: vec![],
                },
            );

            Some(validated_block)
        } else {
            None
        }
>>>>>>> 36c18a02
    }
}<|MERGE_RESOLUTION|>--- conflicted
+++ resolved
@@ -101,7 +101,6 @@
     ) -> Result<ValidatorTaskResult> {
         todo!()
     }
-
     async fn process_candidate_signature_response(
         &mut self,
         _session_seqno: u32,
@@ -122,36 +121,9 @@
 
     async fn get_validation_status(
         &mut self,
-<<<<<<< HEAD
         _session_seqno: u32,
         _block_id_short: &BlockIdShort,
     ) -> Result<ValidatorTaskResult> {
         todo!()
-=======
-        candidate_id: BlockId,
-        signature_is_valid: bool,
-        his_signature: Signature,
-        neighbor: ValidatorDescription,
-    ) -> Option<ValidatedBlock> {
-        //STUB: block is valid after a single valid signature
-
-        self._stub_candidates_cache
-            .entry(candidate_id)
-            .or_insert(signature_is_valid);
-
-        if self.is_candidate_validated(&candidate_id) {
-            let validated_block = ValidatedBlock::new(
-                candidate_id,
-                BlockSignatures {
-                    good_sigs: vec![(neighbor.public_key, his_signature)],
-                    bad_sigs: vec![],
-                },
-            );
-
-            Some(validated_block)
-        } else {
-            None
-        }
->>>>>>> 36c18a02
     }
 }