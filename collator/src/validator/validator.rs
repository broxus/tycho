use std::sync::Arc;

use anyhow::Result;
use async_trait::async_trait;
<<<<<<< HEAD
use everscale_crypto::ed25519::KeyPair;
=======

use everscale_crypto::ed25519::PublicKey;
>>>>>>> 36c18a02
use everscale_types::models::BlockId;

use crate::types::ValidatorNetwork;
use crate::validator::types::ValidationSessionInfo;
use crate::{
    method_to_async_task_closure,
    state_node::StateNodeAdapter,
    tracing_targets,
    types::ValidatedBlock,
    utils::async_queued_dispatcher::{
        AsyncQueuedDispatcher, STANDARD_DISPATCHER_QUEUE_BUFFER_SIZE,
    },
};

use super::validator_processor::{ValidatorProcessor, ValidatorTaskResult};

#[async_trait]
pub(crate) trait ValidatorEventEmitter {
    /// When shard or master block was validated by validator
    async fn on_block_validated_event(&self, validated_block: ValidatedBlock) -> Result<()>;
}

#[async_trait]
pub(crate) trait ValidatorEventListener: Send + Sync {
    /// Process validated shard or master block
    async fn on_block_validated(&self, validated_block: ValidatedBlock) -> Result<()>;
}

#[async_trait]
pub(crate) trait Validator<ST>: Send + Sync + 'static
where
    ST: StateNodeAdapter,
{
    fn create(
        listener: Arc<dyn ValidatorEventListener>,
        state_node_adapter: Arc<ST>,
        network: ValidatorNetwork,
    ) -> Self;

    /// Enqueue block candidate validation task
    async fn enqueue_candidate_validation(
        &self,
        candidate: BlockId,
<<<<<<< HEAD
        session_seqno: u32,
        current_validator_keypair: KeyPair,
=======
        session_info: Arc<CollationSessionInfo>,
        own_pubkey: PublicKey,
>>>>>>> 36c18a02
    ) -> Result<()>;
    async fn enqueue_stop_candidate_validation(&self, candidate: BlockId) -> Result<()>;

    async fn enqueue_add_session(&self, session_info: Arc<ValidationSessionInfo>) -> Result<()>;
}

#[allow(private_bounds)]
pub(crate) struct ValidatorStdImpl<W, ST>
where
    W: ValidatorProcessor<ST>,
    ST: StateNodeAdapter,
{
    _marker_state_node_adapter: std::marker::PhantomData<ST>,
    dispatcher: Arc<AsyncQueuedDispatcher<W, ValidatorTaskResult>>,
}

#[async_trait]
impl<W, ST> Validator<ST> for ValidatorStdImpl<W, ST>
where
    W: ValidatorProcessor<ST>,
    ST: StateNodeAdapter,
{
    fn create(
        listener: Arc<dyn ValidatorEventListener>,
        state_node_adapter: Arc<ST>,
        network: ValidatorNetwork,
    ) -> Self {
        tracing::info!(target: tracing_targets::VALIDATOR, "Creating validator...");

        // create dispatcher for own async tasks queue
        let (dispatcher, receiver) =
            AsyncQueuedDispatcher::new(STANDARD_DISPATCHER_QUEUE_BUFFER_SIZE);
        let dispatcher = Arc::new(dispatcher);

        // create validation processor and run dispatcher for own tasks queue
        let processor =
            ValidatorProcessor::new(dispatcher.clone(), listener, state_node_adapter, network);
        AsyncQueuedDispatcher::run(processor, receiver);
        tracing::trace!(target: tracing_targets::VALIDATOR, "Tasks queue dispatcher started");

        tracing::info!(target: tracing_targets::VALIDATOR, "Validator created");

        // create validator instance
        Self {
            _marker_state_node_adapter: std::marker::PhantomData,
            dispatcher,
        }
    }

    async fn enqueue_candidate_validation(
        &self,
        candidate: BlockId,
<<<<<<< HEAD
        session_seqno: u32,
        current_validator_keypair: KeyPair,
=======
        session_info: Arc<CollationSessionInfo>,
        own_pubkey: PublicKey,
>>>>>>> 36c18a02
    ) -> Result<()> {
        self.dispatcher
            .enqueue_task(method_to_async_task_closure!(
                start_candidate_validation,
                candidate,
<<<<<<< HEAD
                session_seqno,
                current_validator_keypair
            ))
            .await
    }

    async fn enqueue_stop_candidate_validation(&self, candidate: BlockId) -> Result<()> {
        self.dispatcher
            .enqueue_task(method_to_async_task_closure!(
                stop_candidate_validation,
                candidate
=======
                session_info,
                own_pubkey
>>>>>>> 36c18a02
            ))
            .await
    }

    async fn enqueue_add_session(&self, session_info: Arc<ValidationSessionInfo>) -> Result<()> {
        self.dispatcher
            .enqueue_task(method_to_async_task_closure!(try_add_session, session_info))
            .await
    }
}

#[cfg(test)]
mod tests {

    use std::net::Ipv4Addr;

    use std::time::Duration;

    use everscale_crypto::ed25519;
    use everscale_crypto::ed25519::KeyPair;
    use everscale_types::models::ValidatorDescription;
    use rand::prelude::ThreadRng;
    use tokio::sync::{Mutex, Notify};

    use tracing::debug;

    use tycho_block_util::block::ValidatorSubsetInfo;
    use tycho_network::{
        DhtClient, DhtConfig, DhtService, Network, OverlayService, PeerId, PeerResolver, Router,
    };

    use crate::state_node::{StateNodeAdapterStdImpl, StateNodeEventListener};
    use crate::test_utils::try_init_test_tracing;
    use crate::types::CollationSessionInfo;

    use crate::validator::state::{ValidationState, ValidationStateStdImpl};
    use crate::validator::types::ValidationSessionInfo;

    use crate::validator::validator_processor::ValidatorProcessorStdImpl;

    use super::*;

    pub struct TestValidatorEventListener {
        validated_blocks: Mutex<Vec<ValidatedBlock>>,
        notify: Arc<Notify>,
        expected_notifications: Mutex<u32>,
        received_notifications: Mutex<u32>,
    }

    impl TestValidatorEventListener {
        pub fn new(expected_count: u32) -> Arc<Self> {
            Arc::new(Self {
                validated_blocks: Mutex::new(vec![]),
                notify: Arc::new(Notify::new()),
                expected_notifications: Mutex::new(expected_count),
                received_notifications: Mutex::new(0),
            })
        }

        pub async fn increment_and_check(&self) {
            let mut received = self.received_notifications.lock().await;
            *received += 1;
            if *received == *self.expected_notifications.lock().await {
                self.notify.notify_one();
            }
        }
    }

    #[async_trait]
    impl ValidatorEventListener for TestValidatorEventListener {
        async fn on_block_validated(&self, validated_block: ValidatedBlock) -> Result<()> {
            let mut validated_blocks = self.validated_blocks.lock().await;
            validated_blocks.push(validated_block);
            self.increment_and_check().await;
            debug!("block validated event");
            Ok(())
        }
    }

    #[async_trait]
    impl StateNodeEventListener for TestValidatorEventListener {
        async fn on_mc_block(&self, _mc_block_id: BlockId) -> Result<()> {
            unimplemented!("Not implemented");
        }
    }

    struct Node {
        network: Network,
        keypair: KeyPair,
        overlay_service: OverlayService,
        dht_client: DhtClient,
        peer_resolver: PeerResolver,
    }

    impl Node {
        fn new(key: &ed25519::SecretKey) -> Self {
            let keypair = ed25519::KeyPair::from(key);
            let local_id = PeerId::from(keypair.public_key);

            let (dht_tasks, dht_service) = DhtService::builder(local_id)
                .with_config(DhtConfig {
                    local_info_announce_period: Duration::from_secs(1),
                    max_local_info_announce_period_jitter: Duration::from_secs(1),
                    routing_table_refresh_period: Duration::from_secs(1),
                    max_routing_table_refresh_period_jitter: Duration::from_secs(1),
                    ..Default::default()
                })
                .build();

            let (overlay_tasks, overlay_service) = OverlayService::builder(local_id)
                .with_dht_service(dht_service.clone())
                .build();

            let router = Router::builder()
                .route(overlay_service.clone())
                .route(dht_service.clone())
                .build();

            let network = Network::builder()
                .with_private_key(key.to_bytes())
                .with_service_name("test-service")
                .build((Ipv4Addr::LOCALHOST, 0), router)
                .unwrap();

            let dht_client = dht_service.make_client(&network);
            let peer_resolver = dht_service.make_peer_resolver().build(&network);

            overlay_tasks.spawn(&network);
            dht_tasks.spawn(&network);

            Self {
                network,
                keypair,
                overlay_service,
                dht_client,
                peer_resolver,
            }
        }
    }

    fn make_network(node_count: usize) -> Vec<Node> {
        let keys = (0..node_count)
            .map(|_| ed25519::SecretKey::generate(&mut rand::thread_rng()))
            .collect::<Vec<_>>();
        let nodes = keys.iter().map(Node::new).collect::<Vec<_>>();
        let common_peer_info = nodes.first().unwrap().network.sign_peer_info(0, u32::MAX);
        for node in &nodes {
            node.dht_client
                .add_peer(Arc::new(common_peer_info.clone()))
                .unwrap();
        }
        nodes
    }

    #[tokio::test]
    async fn test_validator_accept_block_by_state() -> Result<()> {
        let test_listener = TestValidatorEventListener::new(1);
        let _state_node_event_listener: Arc<dyn StateNodeEventListener> = test_listener.clone();

        let state_node_adapter = Arc::new(StateNodeAdapterStdImpl::create(test_listener.clone()));
        let _validation_state = ValidationStateStdImpl::new();

        let random_secret_key = ed25519::SecretKey::generate(&mut rand::thread_rng());
        let keypair = ed25519::KeyPair::from(&random_secret_key);
        let local_id = PeerId::from(keypair.public_key);
        let (_, _overlay_service) = OverlayService::builder(local_id).build();

        let (_overlay_tasks, overlay_service) = OverlayService::builder(local_id).build();

        let router = Router::builder().route(overlay_service.clone()).build();
        let network = Network::builder()
            .with_private_key(random_secret_key.to_bytes())
            .with_service_name("test-service")
            .build((Ipv4Addr::LOCALHOST, 0), router)
            .unwrap();

        let (_, dht_service) = DhtService::builder(local_id)
            .with_config(DhtConfig {
                local_info_announce_period: Duration::from_secs(1),
                max_local_info_announce_period_jitter: Duration::from_secs(1),
                routing_table_refresh_period: Duration::from_secs(1),
                max_routing_table_refresh_period_jitter: Duration::from_secs(1),
                ..Default::default()
            })
            .build();

        let dht_client = dht_service.make_client(&network);
        let peer_resolver = dht_service.make_peer_resolver().build(&network);

        let validator_network = ValidatorNetwork {
            overlay_service,
            peer_resolver,
            dht_client,
        };

        let _validator = ValidatorStdImpl::<ValidatorProcessorStdImpl<_>, _>::create(
            test_listener.clone(),
            state_node_adapter,
            validator_network,
        );

        let block = BlockId {
            shard: Default::default(),
            seqno: 0,
            root_hash: Default::default(),
            file_hash: Default::default(),
        };

        let validator_description = ValidatorDescription {
            public_key: KeyPair::generate(&mut ThreadRng::default())
                .public_key
                .to_bytes()
                .into(),
            weight: 0,
            adnl_addr: None,
            mc_seqno_since: 0,
            prev_total_weight: 0,
        };

        let validators = ValidatorSubsetInfo {
            validators: vec![validator_description],
            short_hash: 0,
        };
        let keypair = KeyPair::generate(&mut ThreadRng::default());
        let _collator_session_info = CollationSessionInfo::new(0, validators, Some(keypair));
        test_listener
            .on_block_validated(ValidatedBlock::new(block, vec![], true))
            .await?;

        let validated_blocks = test_listener.validated_blocks.lock().await;
        assert!(!validated_blocks.is_empty(), "No blocks were validated.");
        assert!(validated_blocks[0].is_valid(),);

        Ok(())
    }

    #[tokio::test]
    async fn test_validator_accept_block_by_network() -> Result<()> {
        try_init_test_tracing(tracing_subscriber::filter::LevelFilter::DEBUG);

        let network_nodes = make_network(10);
        let blocks_amount = 3; // Assuming you expect 3 validation per node.

        let expected_validations = network_nodes.len() as u32; // Expecting each node to validate
        let _test_listener = TestValidatorEventListener::new(expected_validations);

        let mut validators = vec![];
        let mut listeners = vec![]; // Track listeners for later validati

        for node in network_nodes {
            // Create a unique listener for each validator
            let test_listener = TestValidatorEventListener::new(blocks_amount);
            listeners.push(test_listener.clone());

            let state_node_adapter =
                Arc::new(StateNodeAdapterStdImpl::create(test_listener.clone()));
            let _validation_state = ValidationStateStdImpl::new();
            let network = ValidatorNetwork {
                overlay_service: node.overlay_service.clone(),
                dht_client: node.dht_client.clone(),
                peer_resolver: node.peer_resolver.clone(),
            };
            let validator = ValidatorStdImpl::<ValidatorProcessorStdImpl<_>, _>::create(
                test_listener.clone(),
                state_node_adapter,
                network,
            );
            validators.push((validator, node));
        }

        let mut validators_descriptions = vec![];
        for (_validator, node) in &validators {
            let peer_id = node.network.peer_id();
            let _keypair = node.keypair;
            validators_descriptions.push(ValidatorDescription {
                public_key: (*peer_id.as_bytes()).into(),
                weight: 1,
                adnl_addr: None,
                mc_seqno_since: 0,
                prev_total_weight: 0,
            });
        }

        let blocks = create_blocks(blocks_amount);

        let validators_subset_info = ValidatorSubsetInfo {
            validators: validators_descriptions,
            short_hash: 0,
        };
        for (validator, _node) in &validators {
            let collator_session_info = Arc::new(CollationSessionInfo::new(
                1,
                validators_subset_info.clone(),
                Some(_node.keypair), // Ensure you use the node's keypair correctly here
            ));
            // Assuming this setup is correct and necessary for each validator

            let validation_session =
                Arc::new(ValidationSessionInfo::try_from(collator_session_info.clone()).unwrap());
            validator
                .enqueue_add_session(validation_session)
                .await
                .unwrap();
        }

        tokio::time::sleep(Duration::from_secs(1)).await;

        for (validator, _node) in &validators {
            let collator_session_info = Arc::new(CollationSessionInfo::new(
                1,
                validators_subset_info.clone(),
                Some(_node.keypair), // Ensure you use the node's keypair correctly here
            ));

            for block in blocks.iter() {
                validator
                    .enqueue_candidate_validation(
                        *block,
                        collator_session_info.seqno(),
                        *collator_session_info.current_collator_keypair().unwrap(),
                    )
                    .await
                    .unwrap();
            }
        }

        for listener in listeners {
            listener.notify.notified().await;
            let validated_blocks = listener.validated_blocks.lock().await;
            assert_eq!(
                validated_blocks.len(),
                blocks_amount as usize,
                "Expected each validator to validate the block once."
            );
        }
        Ok(())
    }

    fn create_blocks(amount: u32) -> Vec<BlockId> {
        let mut blocks = vec![];
        for i in 0..amount {
            blocks.push(BlockId {
                shard: Default::default(),
                seqno: i,
                root_hash: Default::default(),
                file_hash: Default::default(),
            });
        }
        blocks
    }
}<|MERGE_RESOLUTION|>--- conflicted
+++ resolved
@@ -2,12 +2,8 @@
 
 use anyhow::Result;
 use async_trait::async_trait;
-<<<<<<< HEAD
 use everscale_crypto::ed25519::KeyPair;
-=======
-
 use everscale_crypto::ed25519::PublicKey;
->>>>>>> 36c18a02
 use everscale_types::models::BlockId;
 
 use crate::types::ValidatorNetwork;
@@ -51,13 +47,8 @@
     async fn enqueue_candidate_validation(
         &self,
         candidate: BlockId,
-<<<<<<< HEAD
         session_seqno: u32,
         current_validator_keypair: KeyPair,
-=======
-        session_info: Arc<CollationSessionInfo>,
-        own_pubkey: PublicKey,
->>>>>>> 36c18a02
     ) -> Result<()>;
     async fn enqueue_stop_candidate_validation(&self, candidate: BlockId) -> Result<()>;
 
@@ -110,19 +101,13 @@
     async fn enqueue_candidate_validation(
         &self,
         candidate: BlockId,
-<<<<<<< HEAD
         session_seqno: u32,
         current_validator_keypair: KeyPair,
-=======
-        session_info: Arc<CollationSessionInfo>,
-        own_pubkey: PublicKey,
->>>>>>> 36c18a02
     ) -> Result<()> {
         self.dispatcher
             .enqueue_task(method_to_async_task_closure!(
                 start_candidate_validation,
                 candidate,
-<<<<<<< HEAD
                 session_seqno,
                 current_validator_keypair
             ))
@@ -134,10 +119,6 @@
             .enqueue_task(method_to_async_task_closure!(
                 stop_candidate_validation,
                 candidate
-=======
-                session_info,
-                own_pubkey
->>>>>>> 36c18a02
             ))
             .await
     }
@@ -151,7 +132,7 @@
 
 #[cfg(test)]
 mod tests {
-
+    use std::collections::HashMap;
     use std::net::Ipv4Addr;
 
     use std::time::Duration;
@@ -171,7 +152,7 @@
 
     use crate::state_node::{StateNodeAdapterStdImpl, StateNodeEventListener};
     use crate::test_utils::try_init_test_tracing;
-    use crate::types::CollationSessionInfo;
+    use crate::types::{BlockSignatures, CollationSessionInfo};
 
     use crate::validator::state::{ValidationState, ValidationStateStdImpl};
     use crate::validator::types::ValidationSessionInfo;
@@ -364,7 +345,7 @@
         let keypair = KeyPair::generate(&mut ThreadRng::default());
         let _collator_session_info = CollationSessionInfo::new(0, validators, Some(keypair));
         test_listener
-            .on_block_validated(ValidatedBlock::new(block, vec![], true))
+            .on_block_validated(ValidatedBlock::new(block, BlockSignatures::default(), true))
             .await?;
 
         let validated_blocks = test_listener.validated_blocks.lock().await;
