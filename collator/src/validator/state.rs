use std::collections::HashMap;
use std::sync::Arc;

use anyhow::{bail, Context};
use everscale_types::cell::HashBytes;
use everscale_types::models::{BlockId, BlockIdShort, Signature};
use tokio::sync::{Mutex, RwLock};
use tracing::{debug, trace, warn};

use crate::tracing_targets;
use crate::types::{BlockSignatures, OnValidatedBlockEvent};
use crate::validator::types::{
    BlockValidationCandidate, ValidationResult, ValidationSessionInfo, ValidatorInfo,
};
use crate::validator::ValidatorEventListener;
use tycho_network::PrivateOverlay;
use tycho_util::{FastDashMap, FastHashMap};

struct SignatureMaps {
    valid_signatures: FastHashMap<HashBytes, Signature>,
    invalid_signatures: FastHashMap<HashBytes, Signature>,
    event_dispatched: Mutex<bool>,
}

/// Represents the state of validation for blocks and sessions.
pub trait ValidationState: Send + Sync {
    /// Creates a new instance of a type implementing `ValidationState`.
    fn new() -> Self;

    /// Adds a new validation session.
    fn try_add_session(
        &self,
        session: Arc<SessionInfo>,
    ) -> impl std::future::Future<Output = anyhow::Result<()>> + Send;
    /// Retrieves an immutable reference to a session by its ID.
    fn get_session(
        &self,
        workchain: i32,
        session_id: u32,
    ) -> impl std::future::Future<Output = Option<Arc<SessionInfo>>> + Send;
}

/// Holds information about a validation session.
pub struct SessionInfo {
    workchain: i32,
    seqno: u32,
    max_weight: u64,
    blocks_signatures: FastDashMap<BlockIdShort, (BlockId, SignatureMaps)>,
    cached_signatures: FastDashMap<BlockIdShort, FastHashMap<HashBytes, Signature>>,
    validation_session_info: Arc<ValidationSessionInfo>,
    private_overlay: PrivateOverlay,
}

impl SessionInfo {
    pub fn new(
        workchain: i32,
        seqno: u32,
        validation_session_info: Arc<ValidationSessionInfo>,
        private_overlay: PrivateOverlay,
    ) -> Arc<SessionInfo> {
        let max_weight = validation_session_info
            .validators
            .values()
            .map(|vi| vi.weight)
            .sum();
        Arc::new(Self {
            workchain,
            seqno,
            max_weight,
            blocks_signatures: Default::default(),
            cached_signatures: Default::default(),
            validation_session_info,
            private_overlay,
        })
    }

    pub fn workchain(&self) -> i32 {
        self.workchain
    }

    pub fn get_seqno(&self) -> u32 {
        self.seqno
    }

    pub fn get_cached_signatures_by_block(
        &self,
        block_id_short: &BlockIdShort,
    ) -> Option<(BlockIdShort, FastHashMap<HashBytes, Signature>)> {
        self.cached_signatures.remove(block_id_short)
    }

    /// Returns the associated `PrivateOverlay`.
    pub(crate) fn get_overlay(&self) -> &PrivateOverlay {
        &self.private_overlay
    }

    /// Returns the `ValidationSessionInfo`.
    pub fn get_validation_session_info(&self) -> Arc<ValidationSessionInfo> {
        self.validation_session_info.clone()
    }

    pub async fn is_validator_signed(
        &self,
        block_id_short: &BlockIdShort,
        validator_id: HashBytes,
    ) -> bool {
        if let Some(ref_data) = self.blocks_signatures.get(block_id_short) {
            ref_data.1.valid_signatures.contains_key(&validator_id)
                || ref_data.1.invalid_signatures.contains_key(&validator_id)
        } else {
            false
        }
    }

    /// Adds a block to the session, moving cached signatures to block signatures.
    pub async fn add_block(&self, block: BlockId) -> anyhow::Result<()> {
        let block_header = block.as_short_id();

        self.blocks_signatures
            .entry(block_header)
            .or_insert_with(|| {
                (
                    block,
                    SignatureMaps {
                        valid_signatures: FastHashMap::default(),
                        invalid_signatures: FastHashMap::default(),
                        event_dispatched: Mutex::new(false),
                    },
                )
            });
        Ok(())
    }

    pub async fn get_block(&self, block_id_short: &BlockIdShort) -> Option<BlockId> {
        self.blocks_signatures
            .get(block_id_short)
            .map(|ref_data| ref_data.0)
    }

    /// Determines the validation status of a block.
    pub async fn get_validation_status(
        &self,
        block_id_short: &BlockIdShort,
    ) -> anyhow::Result<ValidationResult> {
        trace!("Getting validation status for block {:?}", block_id_short);
        // Bind the lock result to a variable to extend its lifetime
        // let block_signatures_guard = self.blocks_signatures;
        let signatures = self.blocks_signatures.get(block_id_short);

        if let Some(ref_data) = signatures {
            Ok(self.validation_status(&ref_data.1).await)
        } else {
            Ok(ValidationResult::Insufficient(0, 0))
        }
    }

    /// Lists validators without signatures for a given block.
    pub async fn validators_without_signatures(
        &self,
        block_id_short: &BlockIdShort,
    ) -> Vec<Arc<ValidatorInfo>> {
        // Retrieve the block signatures (both valid and invalid) if they exist.
        if let Some(ref_data) = self.blocks_signatures.get(block_id_short) {
            // Create a combined set of validator IDs who have signed (either validly or invalidly).
            let validators_with_signatures: std::collections::HashSet<_> = ref_data
                .1
                .valid_signatures
                .keys()
                .chain(ref_data.1.invalid_signatures.keys())
                .collect();

            // Filter validators who haven't provided a signature.
            self.validation_session_info
                .validators
                .iter()
                .filter_map(|(id, info)| {
                    if !validators_with_signatures.contains(&HashBytes(*id)) {
                        Some(info.clone())
                    } else {
                        None
                    }
                })
                .collect()
        } else {
            // If there are no signatures for this block, then all validators are considered without signatures.
            self.validation_session_info
                .validators
                .values()
                .cloned()
                .collect()
        }
    }

    /// Adds cached signatures for a block.
    pub async fn add_cached_signatures(
        &self,
        block_id_short: &BlockIdShort,
        signatures: Vec<(HashBytes, Signature)>,
    ) {
        self.cached_signatures
            .insert(*block_id_short, signatures.into_iter().collect());
    }

    /// Retrieves valid signatures for a block.
    pub async fn get_valid_signatures(
        &self,
        block_id_short: &BlockIdShort,
    ) -> FastHashMap<HashBytes, Signature> {
        let block_signatures = self.blocks_signatures.get(block_id_short);
        block_signatures.map(|ref_data| ref_data.1.invalid_signatures.clone());

        if let Some(ref_data) = self.blocks_signatures.get(block_id_short) {
            ref_data.1.valid_signatures.clone()
        } else {
            FastHashMap::default()
        }
    }

    /// Adds a signature for a block.
    pub async fn add_signature(
        &self,
        block_id: &BlockId,
        validator_id: HashBytes,
        signature: Signature,
        is_valid: bool,
    ) {
        let block_header = block_id.as_short_id();
        // let mut write_guard = self.blocks_signatures.write().await; // Hold onto the lock
        let mut entry = self
            .blocks_signatures
            .entry(block_header) // Use the guard to access the map
            .or_insert_with(|| {
                (
                    *block_id,
                    SignatureMaps {
                        valid_signatures: FastHashMap::default(),
                        invalid_signatures: FastHashMap::default(),
                        event_dispatched: Mutex::new(false),
                    },
                )
            });

        if is_valid {
            entry.1.valid_signatures.insert(validator_id, signature);
        } else {
            entry.1.invalid_signatures.insert(validator_id, signature);
        }
    }

    pub async fn process_signatures_and_update_status(
        &self,
        block_id_short: BlockIdShort,
        signatures: Vec<([u8; 32], [u8; 64])>,
        listeners: &[Arc<dyn ValidatorEventListener>],
    ) -> anyhow::Result<()> {
        trace!(
            "Processing signatures for block in state {:?}",
            block_id_short
        );
        let mut entry = self
            .blocks_signatures
            .entry(block_id_short)
            .or_insert_with(|| {
                (
                    BlockId::default(), // Default should be replaced with actual block retrieval logic if necessary
                    SignatureMaps {
                        valid_signatures: FastHashMap::default(),
                        invalid_signatures: FastHashMap::default(),
                        event_dispatched: Mutex::new(false),
                    },
                )
            });

        let event_guard = entry.1.event_dispatched.lock().await;
        if *event_guard {
            debug!(
                "Validation event already dispatched for block {:?}",
                block_id_short
            );
            return Ok(());
        }

        // Drop the guard to allow mutable access below
        drop(event_guard);

        // Process each signature
        for (pub_key_bytes, sig_bytes) in signatures {
            let validator_id = HashBytes(pub_key_bytes);
            let signature = Signature(sig_bytes);
            let block_validation_candidate = BlockValidationCandidate::from(entry.0);

            let is_valid = self
                .get_validation_session_info()
                .validators
                .get(&validator_id)
                .context("Validator not found")?
                .public_key
                .verify(block_validation_candidate.as_bytes(), &signature.0);

            if is_valid {
                entry.1.valid_signatures.insert(validator_id, signature);
            } else {
                entry.1.invalid_signatures.insert(validator_id, signature);
            }
        }

        let validation_status = self.validation_status(&entry.1).await;
        // Check if the validation status qualifies for dispatching the event
        match validation_status {
            ValidationResult::Valid => {
                let mut event_guard = entry.1.event_dispatched.lock().await;
                *event_guard = true; // Prevent further event dispatching for this block
                drop(event_guard); // Drop guard as soon as possible
                let event = OnValidatedBlockEvent::Valid(BlockSignatures {
                    signatures: entry.1.valid_signatures.clone(),
                });
                Self::notify_listeners(entry.0, event, listeners);
            }
            ValidationResult::Invalid => {
                let mut event_guard = entry.1.event_dispatched.lock().await;
                *event_guard = true; // Prevent further event dispatching for this block
                drop(event_guard); // Drop guard as soon as possible
                let event = OnValidatedBlockEvent::Invalid;
                Self::notify_listeners(entry.0, event, listeners);
            }

            ValidationResult::Insufficient(_, _) => {}
        }

        Ok(())
    }

    async fn validation_status(&self, signature_maps: &SignatureMaps) -> ValidationResult {
        let total_valid_weight: u64 = signature_maps
            .valid_signatures
            .keys()
            .map(|validator_id| {
                self.validation_session_info
                    .validators
                    .get(validator_id)
                    .map_or(0, |vi| vi.weight)
            })
            .sum();

        let total_invalid_weight: u64 = signature_maps
            .invalid_signatures
            .keys()
            .map(|validator_id| {
                self.validation_session_info
                    .validators
                    .get(validator_id)
                    .map_or(0, |vi| vi.weight)
            })
            .sum();

        let valid_weight_threshold = self.max_weight * 2 / 3 + 1;
        let invalid_weight_threshold = self.max_weight / 3 + 1;

        if total_valid_weight >= valid_weight_threshold {
            ValidationResult::Valid
        } else if total_invalid_weight >= invalid_weight_threshold {
            ValidationResult::Invalid
        } else {
            ValidationResult::Insufficient(total_valid_weight, valid_weight_threshold)
        }
    }

    fn notify_listeners(
        block: BlockId,
        event: OnValidatedBlockEvent,
        listeners: &[Arc<dyn ValidatorEventListener>],
    ) {
        for listener in listeners {
            let cloned_event = event.clone();
            let listener = listener.clone();
            tokio::spawn(async move {
                listener
                    .on_block_validated(block, cloned_event)
                    .await
                    .expect("Failed to notify listener");
            });
        }
    }
}

/// Standard implementation of `ValidationState`.
pub struct ValidationStateStdImpl {
    sessions: RwLock<HashMap<(i32, u32), Arc<SessionInfo>>>,
}

impl ValidationState for ValidationStateStdImpl {
    fn new() -> Self {
        Self {
            sessions: Default::default(),
        }
    }

    async fn try_add_session(&self, session: Arc<SessionInfo>) -> anyhow::Result<()> {
        let workchain = session.workchain;
        let seqno = session.seqno;

        let session = self
            .sessions
            .write()
            .await
            .insert((workchain, seqno), session);

        if session.is_some() {
<<<<<<< HEAD
            warn!(target: tracing_targets::VALIDATOR, "Session already exists with seqno: {seqno}");
            // bail!("Session already exists with seqno: {seqno}");
=======
            bail!("Session already exists with seqno: ({workchain}, {seqno})");
>>>>>>> f81f0ef4
        }

        Ok(())
    }

    async fn get_session(&self, workchain: i32, session_id: u32) -> Option<Arc<SessionInfo>> {
        self.sessions
            .read()
            .await
            .get(&(workchain, session_id))
            .cloned()
    }
}<|MERGE_RESOLUTION|>--- conflicted
+++ resolved
@@ -406,12 +406,7 @@
             .insert((workchain, seqno), session);
 
         if session.is_some() {
-<<<<<<< HEAD
-            warn!(target: tracing_targets::VALIDATOR, "Session already exists with seqno: {seqno}");
-            // bail!("Session already exists with seqno: {seqno}");
-=======
             bail!("Session already exists with seqno: ({workchain}, {seqno})");
->>>>>>> f81f0ef4
         }
 
         Ok(())
