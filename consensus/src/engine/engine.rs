use std::ops::Neg;
use std::sync::Arc;
use std::time::{Duration, Instant};

use everscale_crypto::ed25519::KeyPair;
use itertools::Itertools;
use tokio::sync::mpsc;
use tycho_network::{DhtClient, OverlayService, PeerId};
use tycho_storage::MempoolStorage;
use tycho_util::metrics::HistogramGuard;

use crate::dag::{Dag, DagRound};
use crate::effects::{AltFormat, ChainedRoundsContext, Effects, EngineContext, MempoolStore};
use crate::engine::input_buffer::InputBuffer;
use crate::engine::round_task::RoundTaskReady;
use crate::engine::MempoolConfig;
use crate::intercom::{Dispatcher, PeerSchedule, Responder};
use crate::models::{Point, PointInfo, UnixTime};
use crate::outer_round::{Collator, Commit, Consensus, OuterRound};

pub struct Engine {
    dag: Dag,
    committed: mpsc::UnboundedSender<(PointInfo, Vec<Point>)>,
    peer_schedule: PeerSchedule,
    store: MempoolStore,
    consensus_round: OuterRound<Consensus>,
    commit_round: OuterRound<Commit>,
    round_task: RoundTaskReady,
    effects: Effects<ChainedRoundsContext>,
}

impl Engine {
    pub fn new(
        key_pair: Arc<KeyPair>,
        dht_client: &DhtClient,
        overlay_service: &OverlayService,
        mempool_storage: &MempoolStorage,
        committed: mpsc::UnboundedSender<(PointInfo, Vec<Point>)>,
        collator_round: &OuterRound<Collator>,
        input_buffer: InputBuffer,
    ) -> Self {
        let consensus_round = OuterRound::default();
        let commit_round = OuterRound::default();
        let effects = Effects::<ChainedRoundsContext>::new(consensus_round.get());

        let responder = Responder::default();
        let (dispatcher, overlay) = Dispatcher::new(dht_client, overlay_service, responder.clone());
        let peer_schedule = PeerSchedule::new(key_pair, overlay);

        let store = MempoolStore::new(
            mempool_storage.clone(),
            consensus_round.receiver(),
            commit_round.receiver(),
            collator_round.receiver(),
        );
        let round_task = RoundTaskReady::new(
            &dispatcher,
            &peer_schedule,
            &store,
            &consensus_round,
            collator_round.clone(),
            responder,
            input_buffer,
        );
        tokio::spawn({
            let peer_schedule = peer_schedule.clone();
            async move {
                peer_schedule.run_updater().await;
            }
        });
        Self {
            dag: Dag::new(),
            committed,
            peer_schedule,
            store,
            consensus_round,
            commit_round,
            round_task,
            effects,
        }
    }

    pub fn init_with_genesis(&mut self, current_peers: &[PeerId]) {
        let genesis = crate::test_utils::genesis();
        let entered_span = tracing::error_span!("init engine with genesis").entered();
        // check only genesis round as it is widely used in point validation.
        // if some nodes use distinct genesis data, their first points will be rejected
        assert_eq!(
            genesis.id(),
            crate::test_utils::genesis_point_id(),
            "genesis point id does not match one from config"
        );
<<<<<<< HEAD
        assert!(
            genesis.is_integrity_ok(),
            "genesis point does not pass integrity check"
        );
        assert!(genesis.is_well_formed(), "genesis point is not well formed");

=======
        // finished epoch
>>>>>>> ce541855
        {
            let mut guard = self.peer_schedule.write();
            let peer_schedule = self.peer_schedule.clone();

            // finished epoch
            guard.set_next_start(MempoolConfig::GENESIS_ROUND, &peer_schedule);
            guard.set_next_peers(
                &[crate::test_utils::genesis_point_id().author],
                &peer_schedule,
                false,
            );
            guard.rotate(&peer_schedule);

            // current epoch
            guard.set_next_start(MempoolConfig::GENESIS_ROUND.next(), &peer_schedule);
            // start updater only after peers are populated into schedule
            guard.set_next_peers(current_peers, &peer_schedule, true);
            guard.rotate(&peer_schedule);
        }
        Verifier::verify(&genesis, &self.peer_schedule).expect("genesis failed to verify");

        let current_dag_round = DagRound::genesis(&genesis, &self.peer_schedule);
        let next_dag_round = current_dag_round.next(&self.peer_schedule);

        let genesis_state =
            current_dag_round.insert_exact_sign(&genesis, next_dag_round.key_pair(), &self.store);

        let next_round = next_dag_round.round();

        self.dag.init(current_dag_round, next_dag_round);

        self.round_task.init(next_round, genesis_state);

        self.consensus_round.set_max(next_round);

        drop(entered_span);
        self.effects = Effects::<ChainedRoundsContext>::new(next_round);
    }

    pub async fn run(mut self) -> ! {
        loop {
            let _round_duration = HistogramGuard::begin(EngineContext::ROUND_DURATION);
            let (prev_round_ok, current_dag_round, round_effects) = {
                // do not repeat the `get()` - it can give non-reproducible result
                let consensus_round = self.consensus_round.get();
                let top_dag_round = self.dag.top();
                assert!(
                    consensus_round >= top_dag_round.round(),
                    "consensus round {} cannot be less than top dag round {}",
                    consensus_round.0,
                    top_dag_round.round().0,
                );
                metrics::counter!(EngineContext::ROUNDS_SKIP)
                    .absolute((consensus_round.0 - top_dag_round.round().0) as _); // safe

                // `true` if we collected enough dependencies and (optionally) signatures,
                // so `next_dag_round` from the previous loop is the current now
                let prev_round_ok = consensus_round == top_dag_round.round();
                if prev_round_ok {
                    // Round was not advanced by `BroadcastFilter`, and `Collector` gathered enough
                    // broadcasts during previous round. So if `Broadcaster` was run at previous
                    // round (controlled by `Collector`), then it gathered enough signatures.
                    // If our newly created current round repeats such success, then we've moved
                    // consensus with other 2F nodes during previous round
                    // (at this moment we are not sure to be free from network lag).
                    // Then any reliable point received _up to this moment_ should belong to a round
                    // not greater than new `next_dag_round`, and any future round cannot exist.

                    let round_effects =
                        Effects::<EngineContext>::new(&self.effects, consensus_round);
                    (prev_round_ok, top_dag_round, round_effects)
                } else {
                    self.effects = Effects::<ChainedRoundsContext>::new(consensus_round);
                    let round_effects =
                        Effects::<EngineContext>::new(&self.effects, consensus_round);
                    let current_dag_round =
                        self.dag
                            .fill_to_top(consensus_round, &self.peer_schedule, &round_effects);
                    (prev_round_ok, current_dag_round, round_effects)
                }
            };
            metrics::gauge!(EngineContext::CURRENT_ROUND).set(current_dag_round.round().0);

            let next_dag_round = self.dag.fill_to_top(
                current_dag_round.round().next(),
                &self.peer_schedule,
                &round_effects,
            );

            let round_task_run = self
                .round_task
                .run(
                    prev_round_ok,
                    &current_dag_round,
                    &next_dag_round,
                    &round_effects,
                )
                .until_ready();

            let commit_run = tokio::task::spawn_blocking({
                let mut dag = self.dag;
                let committed_tx = self.committed.clone();
                let commit_round = self.commit_round.clone();
                let round_effects = round_effects.clone();
                move || {
                    let task_start = Instant::now();
                    let _guard = round_effects.span().enter();

                    let committed = dag.commit();

                    round_effects.commit_metrics(&committed);
                    round_effects.log_committed(&committed);

                    if let Some(last_anchor_round) =
                        committed.last().map(|(ancor, _)| ancor.round())
                    {
                        commit_round.set_max(last_anchor_round);
                        for points in committed {
                            committed_tx
                                .send(points) // not recoverable
                                .expect("Failed to send anchor commit message tp mpsc channel");
                        }
                        metrics::histogram!(EngineContext::COMMIT_DURATION)
                            .record(task_start.elapsed());
                    }
                    dag
                }
            });

            match tokio::try_join!(round_task_run, commit_run) {
                Ok(((round_task, next_round), dag)) => {
                    self.round_task = round_task;
                    self.consensus_round.set_max(next_round);
                    self.dag = dag;
                }
                Err(e) if e.is_panic() => std::panic::resume_unwind(e.into_panic()),
                Err(e) => panic!("mempool engine failed: {e:?}"),
            }
        }
    }
}

impl EngineContext {
    const CURRENT_ROUND: &'static str = "tycho_mempool_engine_current_round";
    const ROUNDS_SKIP: &'static str = "tycho_mempool_engine_rounds_skipped";
    const ROUND_DURATION: &'static str = "tycho_mempool_engine_round_time";
    const COMMIT_DURATION: &'static str = "tycho_mempool_engine_commit_time";
}

impl Effects<EngineContext> {
    fn commit_metrics(&self, committed: &[(PointInfo, Vec<Point>)]) {
        metrics::counter!("tycho_mempool_commit_anchors").increment(committed.len() as _);

        if let Some((first_anchor, _)) = committed.first() {
            metrics::gauge!("tycho_mempool_commit_latency_rounds")
                .set(self.depth(first_anchor.round()));
        }
        if let Some((last_anchor, _)) = committed.last() {
            let now = UnixTime::now().as_u64();
            let anchor_time = last_anchor.data().time.as_u64();
            let latency = if now >= anchor_time {
                Duration::from_millis(now - anchor_time).as_secs_f64()
            } else {
                Duration::from_millis(anchor_time - now).as_secs_f64().neg()
            };
            metrics::histogram!("tycho_mempool_commit_anchor_latency_time").record(latency);
        }
    }

    fn log_committed(&self, committed: &[(PointInfo, Vec<Point>)]) {
        if !committed.is_empty() && tracing::enabled!(tracing::Level::DEBUG) {
            let committed = committed
                .iter()
                .map(|(anchor, history)| {
                    let history = history
                        .iter()
                        .map(|point| format!("{:?}", point.id().alt()))
                        .join(", ");
                    format!(
                        "anchor {:?} time {} : [ {history} ]",
                        anchor.id().alt(),
                        anchor.data().time
                    )
                })
                .join("  ;  ");
            tracing::debug!(
                parent: self.span(),
                "committed {committed}"
            );
        }
    }
}<|MERGE_RESOLUTION|>--- conflicted
+++ resolved
@@ -90,16 +90,6 @@
             crate::test_utils::genesis_point_id(),
             "genesis point id does not match one from config"
         );
-<<<<<<< HEAD
-        assert!(
-            genesis.is_integrity_ok(),
-            "genesis point does not pass integrity check"
-        );
-        assert!(genesis.is_well_formed(), "genesis point is not well formed");
-
-=======
-        // finished epoch
->>>>>>> ce541855
         {
             let mut guard = self.peer_schedule.write();
             let peer_schedule = self.peer_schedule.clone();
