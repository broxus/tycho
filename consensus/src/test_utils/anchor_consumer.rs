--- conflicted
+++ resolved
@@ -9,12 +9,8 @@
 
 use crate::effects::AltFormat;
 use crate::models::{PointId, Round};
-<<<<<<< HEAD
 use crate::outer_round::{Collator, OuterRound};
-use crate::{Point, PointInfo};
-=======
-use crate::{MempoolConfig, Point};
->>>>>>> ce541855
+use crate::{MempoolConfig, Point, PointInfo};
 
 #[derive(Default)]
 pub struct AnchorConsumer {
@@ -148,12 +144,9 @@
                 }
             });
 
-<<<<<<< HEAD
-            common_anchors.sort_unstable();
-=======
             let minmax_history_round = common_history
                 .iter()
-                .map(|point_id| point_id.location.round)
+                .map(|point_id| point_id.round)
                 .minmax()
                 .into_option();
 
@@ -166,7 +159,7 @@
                 next_expected_history_round = max.next();
             }
 
->>>>>>> ce541855
+            common_anchors.sort_unstable();
             tracing::debug!("Anchor hashmap len: {}", self.anchors.len());
             tracing::trace!("History hashmap len: {}", self.history.len());
             if let Some(top_common_anchor) = common_anchors.last() {
