import sys
from typing import Union, List, Literal

from dashboard_builder import (
    Layout,
    timeseries_panel,
    target,
    template,
    Expr,
    Stat,
    expr_sum_rate,
    expr_sum_increase,
    expr_aggr_func,
    expr_avg,
    heatmap_panel,
    yaxis,
    expr_operator,
    expr_max,
    DATASOURCE,
)
from grafanalib import formatunits as UNITS, _gen
from grafanalib.core import (
    Dashboard,
    Templating,
    Template,
    Annotations,
    RowPanel,
    Panel,
    HeatmapColor,
    Tooltip,
    GRAPH_TOOLTIP_MODE_SHARED_CROSSHAIR,
    Target,
)


# todo: do something with this metrics
# tycho_core_last_mc_block_applied
# tycho_core_last_sc_block_applied
# tycho_core_last_sc_block_seqno
# tycho_core_last_sc_block_utime


def heatmap_color_warm() -> HeatmapColor:
    return HeatmapColor()


def generate_legend_format(labels: List[str]) -> str:
    """
    Generate a legend format string based on the provided labels.

    Args:
    labels (List[str]): A list of label strings.

    Returns:
    str: A legend format string including instance and provided labels with keys.
    """
    legend_format = "{{instance}}"
    for label in labels:
        key = label.split("=")[0]  # Extract the key part before '='
        legend_format += f" {key}:{{{{{key}}}}}"
    return legend_format


def create_gauge_panel(
    expr: Union[str, List[Union[str, Expr]], Expr],
    title: str,
    unit_format=UNITS.NUMBER_FORMAT,
    labels=[],
    legend_format: str | None = None,
) -> Panel:
    if isinstance(expr, str):
        expr = [Expr(metric=expr, label_selectors=labels)]
    elif isinstance(expr, list):
        expr = [
            Expr(metric=e, label_selectors=labels) if isinstance(e, str) else e
            for e in expr
        ]
    elif isinstance(expr, Expr):
        expr = [expr]
    else:
        raise TypeError(
            "expr must be a string, a list of strings, or a list of Expr objects."
        )

    if legend_format is None:
        legend_format = generate_legend_format(labels)

    targets = [target(e, legend_format=legend_format) for e in expr]

    return timeseries_panel(
        title=title,
        targets=targets,
        unit=unit_format,
    )


def create_counter_panel(
    expr: Union[str | Expr, List[Union[str, Expr]]],
    title: str,
    unit_format: str = UNITS.NUMBER_FORMAT,
    labels_selectors: List[str] = [],
    legend_format: str | None = None,
    by_labels: list[str] = ["instance"],
) -> Panel:
    """
    Create a counter panel for visualization.

    Args:
        expr (Union[str, List[Union[str, Expr]]]): Expression or list of expressions to visualize.
        title (str): Title of the panel.
        unit_format (str, optional): Format for the unit display. Defaults to UNITS.NUMBER_FORMAT.
        labels_selectors (List[str], optional): List of label selectors. Defaults to an empty list.
        legend_format (str | None, optional): Format for the legend. If None, it's generated automatically. Defaults to None.
        by_labels (list[str], optional): Labels to group by. Defaults to ["instance"].

    Returns:
        Panel: A timeseries panel object.
    """
    if legend_format is None:
        legend_format = generate_legend_format(labels_selectors)

    if isinstance(expr, str):
        targets = [
            target(
                expr_sum_rate(
                    expr, label_selectors=labels_selectors, by_labels=by_labels
                ),
                legend_format=legend_format,
            )
        ]
    elif isinstance(expr, list):
        if all(isinstance(e, str) for e in expr):
            targets = [
                target(
                    expr_sum_rate(
                        e, label_selectors=labels_selectors, by_labels=by_labels
                    ),
                    legend_format=legend_format,
                )
                for e in expr
            ]
        elif all(isinstance(e, Expr) for e in expr):
            targets = [target(e, legend_format=legend_format) for e in expr]
        else:
            raise ValueError("List elements must be all strings or all Expr objects.")
    elif isinstance(expr, Expr):
        targets = [target(expr, legend_format=legend_format)]
    else:
        raise TypeError(
            "expr must be a string, a list of strings, or a list of Expr objects."
        )

    return timeseries_panel(
        title=title,
        targets=targets,
        unit=unit_format,
    )


def create_percent_panel(
    metric1: str,
    metric2: str,
    title: str,
    group_by_labels: List[str] = ["instance"],
    label_selectors: List[str] = [],
    unit_format: str = UNITS.PERCENT_FORMAT,
) -> Panel:
    """
    create a panel showing the percentage of metric1 to metric2, grouped by specified labels.

    Args:
        metric1 (str): The first metric (numerator).
        metric2 (str): The second metric (denominator).
        title (str): Title of the panel.
        group_by_labels (List[str]): Labels to group by and match on.
        label_selectors (List[str]): Additional label selectors for both metrics.
        unit_format (str, optional): Format for the unit display. defaults to UNITS.PERCENT_FORMAT.

    Returns:
        Panel: A timeseries panel object showing the percentage.
    """
    expr1 = expr_sum_rate(
        metric1, label_selectors=label_selectors, by_labels=group_by_labels
    )
    expr2 = expr_sum_rate(
        metric2, label_selectors=label_selectors, by_labels=group_by_labels
    )

    percent_expr = expr_operator(expr_operator(expr1, "/", expr2), "*", "100")

    legend_format = "{{" + "}} - {{".join(group_by_labels) + "}}"

    percent_target = target(percent_expr, legend_format=legend_format)

    return timeseries_panel(title=title, targets=[percent_target], unit=unit_format)


def create_heatmap_panel(
    metric_name,
    title,
    unit_format=yaxis(UNITS.SECONDS),
    labels=[],
) -> Panel:
    return heatmap_panel(
        title,
        f"{metric_name}_bucket",
        yaxis=unit_format,
        color=heatmap_color_warm(),
        tooltip=Tooltip(),
        label_selectors=labels,
        rate_interval="10s",  # todo: update this if scrape interval changes
    )


# Type alias for accepted quantiles
ACCEPTED_QUANTILES = {"0", "0.5", "0.9", "0.95", "0.99", "0.999", "1"}
AcceptedQuantile = Literal["0", "0.5", "0.9", "0.95", "0.99", "0.999", "1"]


def create_heatmap_quantile_panel(
    metric_name: str,
    title: str,
    unit_format: str = UNITS.NUMBER_FORMAT,
    quantile: AcceptedQuantile = "0.95",
) -> Panel:
    """
    Create a heatmap quantile panel for the given metric.

    Args:
        metric_name (str): Name of the metric to visualize.
        title (str): Title of the panel.
        unit_format (str, optional): Unit format for the panel. Defaults to UNITS.NUMBER_FORMAT.
        quantile (AcceptedQuantile, optional): Quantile to use (as an integer 0-100). Defaults to 95.

    Returns:
        Panel: A configured grafanalib Panel object.

    Raises:
        ValueError: If the quantile is not one of the accepted values.
    """

    if quantile not in ACCEPTED_QUANTILES:
        raise ValueError(f"Quantile must be one of {ACCEPTED_QUANTILES}")

    legend_format = f"{{{{instance}}}} p{quantile}"
    quantile_expr = f'quantile="{quantile}"'

    return timeseries_panel(
        title=title,
        targets=[
            target(
                expr=Expr(metric_name, label_selectors=[quantile_expr]),
                legend_format=legend_format,
            )
        ],
        unit=unit_format,
    )


def create_row(
    name: str, metrics, repeat: str | None = None, collapsed=True
) -> RowPanel:
    layout = Layout(name, repeat=repeat, collapsed=collapsed)
    for i in range(0, len(metrics), 2):
        chunk = metrics[i : i + 2]
        layout.row(chunk)
    return layout.row_panel


def blockchain_stats() -> RowPanel:
    def expr_aggr_avg_rate(metric: str) -> Expr:
        rate = expr_sum_rate(metric)
        return expr_aggr_func(f"{rate}", "avg", "avg_over_time", by_labels=[]).extra(
            default_label_selectors=[]
        )

    first_row = [
        timeseries_panel(
            targets=[
                target(expr_aggr_avg_rate("tycho_bc_txs_total"), legend_format="avg")
            ],
            title="Transactions Rate",
            unit="tx/s",
            legend_display_mode="hidden",
        ),
        timeseries_panel(
            targets=[
                target(
                    expr_aggr_avg_rate("tycho_bc_ext_msgs_total"),
                    legend_format="received",
                ),
                target(
                    expr_aggr_avg_rate("tycho_do_collate_msgs_error_count_ext"),
                    legend_format="failed",
                ),
                target(
                    expr_aggr_avg_rate("tycho_do_collate_msgs_skipped_count_ext"),
                    legend_format="skipped",
                ),
                target(
                    expr_aggr_avg_rate("tycho_do_collate_ext_msgs_expired_count"),
                    legend_format="expired",
                ),
            ],
            title="External Messages Rate",
            unit="msg/s",
            legend_display_mode="hidden",
        ),
        Stat(
            targets=[
                Target(
                    expr=f"""{expr_max(
                        'tycho_last_applied_block_seqno',
                        label_selectors=['workchain="-1"'],
                        by_labels=[]
                    )}""",
                    legendFormat="Last Applied MC Block",
                    instant=True,
                    datasource=DATASOURCE,
                ),
                Target(
                    expr=f"""{expr_max(
                        'tycho_last_processed_to_anchor_id',
                        label_selectors=['workchain="-1"'],
                        by_labels=[]
                    )}""",
                    legendFormat="Last Used Anchor",
                    instant=True,
                    datasource=DATASOURCE,
                ),
            ],
            graphMode="area",
            textMode="value_and_name",
            reduceCalc="lastNotNull",
            format=UNITS.NONE_FORMAT,
        ),
    ]

    second_row = [
        timeseries_panel(
            targets=[
                target(
                    expr_avg(
                        "tycho_storage_store_block_data_size",
                        label_selectors=['quantile="0.5"'],
                        by_labels=[],
                    ),
                    legend_format="P50",
                ),
                target(
                    expr_avg(
                        "tycho_storage_store_block_data_size",
                        label_selectors=['quantile="0.999"'],
                        by_labels=[],
                    ),
                    legend_format="P99",
                ),
            ],
            title="Block Data Size",
            unit=UNITS.BYTES,
            legend_display_mode="hidden",
        ),
        timeseries_panel(
            targets=[
                target(
                    expr_aggr_func(
                        "tycho_do_collate_blocks_count",
                        "avg",
                        "rate",
                        label_selectors=['workchain=~"$workchain"'],
                        by_labels=["workchain"],
                    ),
                    legend_format="{{workchain}}",
                )
            ],
            title="Blocks Rate",
            unit="blocks/s",
            legend_display_mode="hidden",
        ),
        timeseries_panel(
            targets=[
                target(
                    expr_aggr_func(
                        "tycho_mempool_engine_current_round",
                        "avg",
                        "rate",
                        by_labels=[],
                    ),
                    legend_format="rate",
                )
            ],
            title="Mempool Rounds Rate",
            unit="rounds/s",
            legend_display_mode="hidden",
        ),
    ]

    layout = Layout("Stats", repeat=None, collapsed=True)
    layout.row(first_row)
    layout.row(second_row)
    return layout.row_panel


def core_bc() -> RowPanel:
    metrics = [
        timeseries_panel(
            targets=[
                target(
                    expr_operator(
                        'timestamp(up{instance=~"$instance"})',
                        "-",
                        Expr("tycho_core_last_mc_block_utime"),
                    ),
                    legend_format="{{instance}}",
                )
            ],
            unit=UNITS.SECONDS,
            title="Mc block processing lag",
        ),
        create_gauge_panel(
            "tycho_last_applied_block_seqno",
            "Last applied block seqno",
            labels=['workchain=~"$workchain"'],
        ),
        create_gauge_panel(
            "tycho_last_processed_to_anchor_id",
            "Last processed to anchor",
            labels=['workchain=~"$workchain"'],
        ),
        create_counter_panel("tycho_bc_txs_total", "Number of transactions over time"),
        create_counter_panel(
            "tycho_bc_ext_msgs_total", "Number of external messages over time"
        ),
        create_counter_panel("tycho_bc_msgs_total", "Number of all messages over time"),
        create_counter_panel(
            "tycho_bc_contract_deploy_total", "Number of contract deployments over time"
        ),
        create_counter_panel(
            "tycho_bc_contract_delete_total", "Number of contract deletions over time"
        ),
        create_heatmap_quantile_panel(
            "tycho_bc_total_gas_used", "Total gas used per block", quantile="1"
        ),
        create_heatmap_quantile_panel(
            "tycho_bc_in_msg_count",
            "Number of inbound messages per block",
            quantile="0.999",
        ),
        create_heatmap_quantile_panel(
            "tycho_bc_out_msg_count",
            "Number of outbound messages per block",
            quantile="0.999",
        ),
        create_heatmap_quantile_panel(
            "tycho_bc_out_in_msg_ratio",
            "Out/In message ratio per block",
            quantile="0.999",
        ),
        create_heatmap_quantile_panel(
            "tycho_bc_out_msg_acc_ratio",
            "Out message/Account ratio per block",
            quantile="0.999",
        ),
        # todo: pie chart?
        create_heatmap_quantile_panel(
            "tycho_bc_software_version",
            "Software version per block",
            quantile="0.999",
        ),
    ]
    return create_row("Blockchain", metrics)


def net_traffic() -> RowPanel:
    legend_format = "{{instance}} - {{service}}"
    by_labels = ["service", "instance"]
    metrics = [
        create_counter_panel(
            "tycho_private_overlay_tx",
            "Private overlay traffic sent",
            UNITS.BYTES_SEC_IEC,
            legend_format=legend_format,
            by_labels=by_labels,
        ),
        create_counter_panel(
            "tycho_private_overlay_rx",
            "Private overlay traffic received",
            UNITS.BYTES_SEC_IEC,
            legend_format=legend_format,
            by_labels=by_labels,
        ),
        create_counter_panel(
            "tycho_public_overlay_tx",
            "Public overlay traffic sent",
            UNITS.BYTES_SEC_IEC,
            legend_format=legend_format,
            by_labels=by_labels,
        ),
        create_counter_panel(
            "tycho_public_overlay_rx",
            "Public overlay traffic received",
            UNITS.BYTES_SEC_IEC,
            legend_format=legend_format,
            by_labels=by_labels,
        ),
        create_counter_panel(
            "tycho_rpc_broadcast_external_message_tx_bytes_total",
            "RPC broadcast external message traffic sent",
            UNITS.BYTES_SEC_IEC,
        ),
        create_counter_panel(
            "tycho_rpc_broadcast_external_message_rx_bytes_total",
            "RPC broadcast external message traffic received",
            UNITS.BYTES_SEC_IEC,
        ),
    ]
    return create_row("network: Traffic", metrics)


def core_blockchain_rpc() -> RowPanel:
    methods = [
        "getNextKeyBlockIds",
        "getBlockFull",
        "getBlockDataChunk",
        "getNextBlockFull",
        "getKeyBlockProof",
        "getArchiveInfo",
        "getArchiveChunk",
        "getPersistentStateInfo",
        "getPersistentStatePart",
    ]
    metrics = [
        create_gauge_panel(
            "tycho_core_overlay_client_validators_to_resolve",
            "Number of validators to resolve",
        ),
        create_gauge_panel(
            "tycho_core_overlay_client_resolved_validators",
            "Number of resolved validators",
        ),
        create_gauge_panel(
            "tycho_core_overlay_client_target_validators",
            "Number of selected broadcast targets",
        ),
        create_heatmap_panel(
            "tycho_core_overlay_client_validator_ping_time", "Time to ping validator"
        ),
        create_gauge_panel(
            expr=[
                "tycho_broadcast_timeout",
            ],
            title="Broadcast Timeout",
            unit_format=UNITS.SECONDS,
            legend_format="{{instance}} - {{kind}}",
        ),
    ]
    metrics += [
        create_heatmap_panel(
            "tycho_blockchain_rpc_method_time",
            f"Blockchain RPC {method} time",
            labels=[f'method="{method}"'],
        )
        for method in methods
    ]
    return create_row("blockchain: RPC", metrics)


def net_conn_manager() -> RowPanel:
    metrics = [
        create_heatmap_panel(
            "tycho_net_conn_out_time", "Time taken to establish an outgoing connection"
        ),
        create_heatmap_panel(
            "tycho_net_conn_in_time", "Time taken to establish an incoming connection"
        ),
        create_counter_panel(
            "tycho_net_conn_out_total",
            "Number of established outgoing connections over time",
        ),
        create_counter_panel(
            "tycho_net_conn_in_total",
            "Number of established incoming connections over time",
        ),
        create_counter_panel(
            "tycho_net_conn_out_fail_total",
            "Number of failed outgoing connections over time",
        ),
        create_counter_panel(
            "tycho_net_conn_in_fail_total",
            "Number of failed incoming connections over time",
        ),
        create_gauge_panel(
            "tycho_net_conn_active", "Number of currently active connections"
        ),
        create_gauge_panel(
            "tycho_net_conn_pending", "Number of currently pending connections"
        ),
        create_gauge_panel(
            "tycho_net_conn_partial", "Number of currently half-resolved connections"
        ),
        create_gauge_panel(
            "tycho_net_conn_pending_dials",
            "Number of currently pending connectivity checks",
        ),
        create_gauge_panel(
            "tycho_net_active_peers", "Number of currently active peers"
        ),
        create_gauge_panel("tycho_net_known_peers", "Number of currently known peers"),
    ]
    return create_row("network: Connection Manager", metrics)


def net_request_handler() -> RowPanel:
    metrics = [
        create_heatmap_panel(
            "tycho_net_in_queries_time", "Duration of incoming queries handlers"
        ),
        create_heatmap_panel(
            "tycho_net_in_messages_time", "Duration of incoming messages handlers"
        ),
        create_counter_panel(
            "tycho_net_in_queries_total", "Number of incoming queries over time"
        ),
        create_counter_panel(
            "tycho_net_in_messages_total", "Number of incoming messages over time"
        ),
        create_counter_panel(
            "tycho_net_in_datagrams_total", "Number of incoming datagrams over time"
        ),
        create_gauge_panel(
            "tycho_net_req_handlers", "Current number of incoming request handlers"
        ),
    ]
    return create_row("network: Request Handler", metrics)


def net_peer() -> RowPanel:
    metrics = [
        create_heatmap_panel(
            "tycho_net_out_queries_time", "Duration of outgoing queries"
        ),
        create_heatmap_panel(
            "tycho_net_out_messages_time", "Duration of outgoing messages"
        ),
        create_counter_panel(
            "tycho_net_out_queries_total", "Number of outgoing queries over time"
        ),
        create_counter_panel(
            "tycho_net_out_messages_total", "Number of outgoing messages over time"
        ),
        create_gauge_panel(
            "tycho_net_out_queries", "Current number of outgoing queries"
        ),
        create_gauge_panel(
            "tycho_net_out_messages", "Current number of outgoing messages"
        ),
    ]
    return create_row("network: Peers", metrics)


def net_dht() -> RowPanel:
    metrics = [
        create_counter_panel(
            "tycho_net_dht_in_req_total", "Number of incoming DHT requests over time"
        ),
        create_counter_panel(
            "tycho_net_dht_in_req_fail_total",
            "Number of failed incoming DHT requests over time",
        ),
        create_counter_panel(
            "tycho_net_dht_in_req_with_peer_info_total",
            "Number of incoming DHT requests with peer info over time",
        ),
        create_counter_panel(
            "tycho_net_dht_in_req_find_node_total",
            "Number of incoming DHT FindNode requests over time",
        ),
        create_counter_panel(
            "tycho_net_dht_in_req_find_value_total",
            "Number of incoming DHT FindValue requests over time",
        ),
        create_counter_panel(
            "tycho_net_dht_in_req_get_node_info_total",
            "Number of incoming DHT GetNodeInfo requests over time",
        ),
        create_counter_panel(
            "tycho_net_dht_in_req_store_value_total",
            "Number of incoming DHT Store requests over time",
        ),
    ]
    return create_row("network: DHT", metrics)


def core_block_strider() -> RowPanel:
    metrics = [
        create_heatmap_panel(
            "tycho_core_process_strider_step_time",
            "Time to process block strider step",
        ),
        create_heatmap_panel(
            "tycho_core_provider_cleanup_time",
            "Time to cleanup block providers",
        ),
        create_heatmap_panel(
            "tycho_core_download_mc_block_time", "Masterchain block downloading time"
        ),
        create_heatmap_panel(
            "tycho_core_prepare_mc_block_time", "Masterchain block preparing time"
        ),
        create_heatmap_panel(
            "tycho_core_process_mc_block_time", "Masterchain block processing time"
        ),
        create_heatmap_panel(
            "tycho_core_download_sc_block_time", "Shard block downloading time"
        ),
        create_heatmap_panel(
            "tycho_core_prepare_sc_block_time",
            "Shard block preparing time",
        ),
        create_heatmap_panel(
            "tycho_core_process_sc_block_time",
            "Shard block processing time",
        ),
        create_heatmap_panel(
            "tycho_core_download_sc_blocks_time",
            "Total time to download all shard blocks",
        ),
        create_heatmap_panel(
            "tycho_core_process_sc_blocks_time",
            "Total time to process all shard blocks",
        ),
        create_heatmap_panel(
            "tycho_core_state_applier_prepare_block_time",
            "Time to prepare block by ShardStateApplier",
        ),
        create_heatmap_panel(
            "tycho_core_state_applier_handle_block_time",
            "Time to handle block by ShardStateApplier",
        ),
        create_heatmap_panel(
            "tycho_core_archive_handler_prepare_block_time",
            "Time to prepare block by ArchiveHandler",
        ),
        create_heatmap_panel(
            "tycho_core_archive_handler_handle_block_time",
            "Time to handle block by ArchiveHandler",
        ),
        create_heatmap_panel(
            "tycho_core_subscriber_handle_state_time",
            "Total time to handle state by all subscribers",
        ),
        create_heatmap_panel(
            "tycho_core_subscriber_handle_archive_time",
            "Total time to handle archive by all subscribers",
        ),
        create_heatmap_panel(
            "tycho_core_apply_block_time",
            "Time to apply and save block state",
        ),
        create_heatmap_panel(
            "tycho_core_metrics_subscriber_handle_block_time",
            "Time to handle block by MetricsSubscriber",
        ),
        create_heatmap_panel(
            "tycho_core_check_block_proof_time", "Check block proof time"
        ),
    ]
    return create_row("block strider: Core Metrics", metrics)


def storage() -> RowPanel:
    metrics = [
        create_heatmap_panel(
            "tycho_storage_load_cell_time", "Time to load cell from storage"
        ),
        create_counter_panel(
            expr_sum_rate("tycho_storage_load_cell_time_count"),
            "Number of load_cell calls",
            UNITS.OPS_PER_SEC,
        ),
        create_heatmap_panel(
            "tycho_storage_get_cell_from_rocksdb_time", "Time to load cell from RocksDB"
        ),
        create_counter_panel(
            expr_sum_rate("tycho_storage_get_cell_from_rocksdb_time_count"),
            "Number of cache missed cell loads",
            UNITS.OPS_PER_SEC,
        ),
        timeseries_panel(
            title="Storage Cache Hit Rate",
            targets=[
                target(
                    expr=expr_operator(
                        expr_operator(
                            "1",
                            "-",
                            expr_operator(
                                expr_sum_rate(
                                    "tycho_storage_get_cell_from_rocksdb_time_count",
                                ),
                                "/",
                                expr_sum_rate(
                                    "tycho_storage_load_cell_time_count",
                                ),
                            ),
                        ),
                        "*",
                        "100",
                    ),
                    legend_format="Hit Rate",
                )
            ],
            unit=UNITS.PERCENT_FORMAT,
        ),
        create_counter_panel(
            "tycho_storage_raw_cells_cache_size",
            "Raw cells cache size",
            UNITS.BYTES_IEC,
        ),
        create_heatmap_quantile_panel(
            "tycho_storage_store_block_data_size",
            "Block data size",
            UNITS.BYTES_IEC,
            "0.999",
        ),
        create_heatmap_quantile_panel(
            "tycho_storage_cell_count",
            "Number of new cells from merkle update",
            quantile="0.999",
        ),
        create_heatmap_panel(
            "tycho_storage_state_update_time", "Time to write state update to rocksdb"
        ),
        create_heatmap_panel(
            "tycho_storage_state_store_time",
            "Time to store single root with rocksdb write etc",
        ),
        create_heatmap_panel(
            "tycho_storage_cell_in_mem_store_time", "Time to store cell without write"
        ),
        create_heatmap_panel(
            "tycho_storage_batch_write_time", "Time to write merge in write batch"
        ),
        create_heatmap_quantile_panel(
            "tycho_storage_state_update_size_bytes",
            "State update size",
            UNITS.BYTES,
            "0.999",
        ),
        create_heatmap_quantile_panel(
            "tycho_storage_state_update_size_predicted_bytes",
            "Predicted state update size",
            UNITS.BYTES,
            "0.999",
        ),
        create_heatmap_panel(
            "tycho_storage_state_store_time", "Time to store state with cell traversal"
        ),
        create_heatmap_panel("tycho_gc_states_time", "Time to garbage collect state"),
        timeseries_panel(
            targets=[
                target(
                    expr_operator(
                        Expr(
                            metric="tycho_core_last_mc_block_seqno",
                        ),
                        "- on(instance, job)",
                        Expr("tycho_gc_states_seqno"),
                    ),
                    legend_format="{{instance}}",
                )
            ],
            unit="States",
            title="States GC lag",
        ),
        create_gauge_panel(
            "tycho_core_mc_blocks_gc_lag", "Blocks GC lag", unit_format="Blocks"
        ),
        create_gauge_panel("tycho_core_blocks_gc_tail_len", "GC diffs tail len"),
        create_heatmap_panel(
            "tycho_storage_move_into_archive_time", "Time to move into archive"
        ),
        create_heatmap_panel(
            "tycho_storage_commit_archive_time", "Time to commit archive"
        ),
        create_heatmap_panel(
            "tycho_storage_split_block_data_time", "Time to split block data"
        ),
        create_gauge_panel(
            "tycho_storage_cells_tree_cache_size", "Cells tree cache size"
        ),
        create_counter_panel(
            "tycho_compaction_keeps", "Number of not deleted cells during compaction"
        ),
        create_counter_panel(
            "tycho_compaction_removes", "Number of deleted cells during compaction"
        ),
        create_counter_panel(
            "tycho_storage_state_gc_count", "number of deleted states during gc"
        ),
        create_counter_panel(
            "tycho_storage_state_gc_cells_count", "number of deleted cells during gc"
        ),
        create_heatmap_panel(
            "tycho_storage_state_gc_time", "time spent to gc single root"
        ),
        create_heatmap_panel(
            "tycho_storage_load_block_data_time", "Time to load block data"
        ),
        create_counter_panel(
            "tycho_storage_load_block_data_time_count",
            "Number of load_block_data calls",
        ),
        create_percent_panel(
            "tycho_storage_block_cache_hit_total",
            "tycho_storage_load_block_total",
            "Block cache hit ratio",
        ),
    ]
    return create_row("Storage", metrics)


def jrpc() -> RowPanel:
    methods = [
        "GetCapabilities",
        "GetLatestKeyBlock",
        "GetBlockchainConfig",
        "GetStatus",
        "GetTimings",
        "SendMessage",
        "GetContractState",
        "GetAccountsByCodeHash",
        "GetTransactionsList",
        "GetTransaction",
        "GetDstTransaction",
    ]

    metrics = [
        create_heatmap_panel(
            "tycho_rpc_state_update_time", "Time to update RPC state on block"
        ),
        create_heatmap_panel(
            "tycho_rpc_state_update_accounts_cache_time",
            "Time to update RPC accounts cache on state",
        ),
        create_heatmap_panel(
            "tycho_storage_rpc_prepare_batch_time",
            "Time to prepare RPC storage update batch",
        ),
        create_heatmap_panel(
            "tycho_storage_rpc_execute_batch_time",
            "Time to execute RPC storage update batch",
        ),
        create_counter_panel(
            expr_sum_rate("tycho_jrpc_request_time_count"),
            "Number of incoming JRPC requests over time",
        ),
        create_counter_panel(
            "tycho_rpc_in_req_fail_total",
            "Number of failed incoming JRPC requests over time",
        ),
    ]
    for method in methods:
        metrics.append(
            create_counter_panel(
                expr="tycho_jrpc_request_time_count",
                title=f"JRPC {method} requests over time",
                labels_selectors=[f'method="{method}"'],
                legend_format="{{instance}}",
            )
        )

    return create_row("JRPC", metrics)


def jrpc_timings() -> RowPanel:
    return create_row(
        "JRPC: timings",
        [
            create_heatmap_panel(
                "tycho_jrpc_request_time",
                "JRPC $method time",
                labels=['method=~"$method"'],
            )
        ],
        repeat="method",
    )


def collator_finalize_block() -> RowPanel:
    metrics = [
        create_heatmap_panel(
            "tycho_collator_finalize_block_time",
            "Total time to finalize block",
            labels=['workchain=~"$workchain"'],
        ),
        create_heatmap_panel(
            "tycho_collator_finalize_build_account_blocks_and_msgs_time",
            "Build in parallel account blocks, InMsgDescr, OutMsgDescr",
            labels=['workchain=~"$workchain"'],
        ),
        create_heatmap_panel(
            "tycho_collator_finalize_build_account_blocks_time",
            "only Build account blocks",
            labels=['workchain=~"$workchain"'],
        ),
        create_heatmap_panel(
            "tycho_collator_finalize_build_in_msgs_time",
            "only Build InMsgDescr",
            labels=['workchain=~"$workchain"'],
        ),
        create_heatmap_panel(
            "tycho_collator_finalize_build_out_msgs_time",
            "only Build OutMsgDescr",
            labels=['workchain=~"$workchain"'],
        ),
        create_heatmap_panel(
            "tycho_collator_finish_build_mc_state_extra_time",
            "Build McStateExtra",
            labels=['workchain=~"$workchain"'],
        ),
        create_heatmap_panel(
            "tycho_collator_finalize_build_state_update_time",
            "Compute MerkleUpdate",
            labels=['workchain=~"$workchain"'],
        ),
        create_heatmap_panel(
            "tycho_collator_create_merkle_update_time",
            "inc. Create MerkleUpdate",
            labels=['workchain=~"$workchain"'],
        ),
        create_heatmap_panel(
            "tycho_collator_finalize_build_block_time",
            "Build Block",
            labels=['workchain=~"$workchain"'],
        ),
    ]
    return create_row("collator: Finalize Block", metrics)


def collator_params_metrics() -> RowPanel:
    metrics = [
        create_gauge_panel(
            "tycho_do_collate_msgs_exec_params_buffer_limit",
            "Params: msgs buffer limit",
        ),
        create_gauge_panel(
            "tycho_do_collate_msgs_exec_params_group_limit", "Params: group limit"
        ),
        create_gauge_panel(
            "tycho_do_collate_msgs_exec_params_group_vert_size",
            "Params: group vertical size",
        ),
        create_gauge_panel(
            "tycho_do_collate_msgs_exec_params_group_slots_fractions",
            "Params: group slots fractions (by partitions)",
            labels=['par_id=~"$partition"'],
        ),
        create_gauge_panel(
            "tycho_do_collate_msgs_exec_params_externals_expire_timeout",
            "Params: externals expire timeout",
        ),
        create_gauge_panel(
            "tycho_do_collate_msgs_exec_params_open_ranges_limit",
            "Params: open reader ranges limit",
        ),
        create_gauge_panel(
            "tycho_do_collate_msgs_exec_params_par_0_int_msgs_count_limit",
            "Params: partition 0 internal messages count limit",
        ),
        create_gauge_panel(
            "tycho_do_collate_msgs_exec_params_par_0_ext_msgs_count_limit",
            "Params: partition 0 external messages count limit",
        ),
        create_gauge_panel(
            "tycho_do_collate_int_buffer_limits_max_count",
            "Params: internals buffers max messages count",
            labels=['par_id=~"$partition"'],
        ),
        create_gauge_panel(
            "tycho_do_collate_ext_buffer_limits_max_count",
            "Params: externals buffers max messages count",
            labels=['par_id=~"$partition"'],
        ),
        create_gauge_panel(
            "tycho_do_collate_int_buffer_limits_slots_count",
            "Params: internals buffers slots count",
            labels=['par_id=~"$partition"'],
        ),
        create_gauge_panel(
            "tycho_do_collate_ext_buffer_limits_slots_count",
            "Params: externals buffers slots count",
            labels=['par_id=~"$partition"'],
        ),
        create_gauge_panel(
            "tycho_do_collate_int_buffer_limits_slot_vert_size",
            "Params: internals buffers slots vertical size",
            labels=['par_id=~"$partition"'],
        ),
        create_gauge_panel(
            "tycho_do_collate_ext_buffer_limits_slot_vert_size",
            "Params: externals buffers slots vertical size",
            labels=['par_id=~"$partition"'],
        ),
    ]
    return create_row("collator: Parameters", metrics)


def collation_metrics() -> RowPanel:
    metrics = [
        create_gauge_panel(
            "tycho_node_in_current_vset",
            "Node is in current validator set",
        ),
        create_gauge_panel(
            "tycho_last_block_seqno",
            "Last received/synced_to/collated block seqno",
            labels=['workchain=~"$workchain"'],
            legend_format="{{instance}} workchain: {{workchain}} src: {{src}}",
        ),
        create_counter_panel(
            "tycho_collator_sync_to_applied_mc_block_count",
            "Number of syncs to applied mc block",
        ),
        create_counter_panel(
            "tycho_collator_block_mismatch_count",
            "Number of mismatched blocks",
            labels_selectors=['workchain=~"$workchain"'],
        ),
        create_gauge_panel(
            "tycho_collator_sync_is_running",
            "Collator: sync is running",
            labels=['workchain=~"$workchain"'],
        ),
        create_gauge_panel(
            "tycho_collator_refill_messages_is_running",
            "Collator: refill messages is running",
            labels=['workchain=~"$workchain"'],
        ),
        create_counter_panel(
            "tycho_do_collate_tx_total",
            "Number of transactions over time",
            labels_selectors=['workchain=~"$workchain"'],
        ),
        create_counter_panel(
            "tycho_do_collate_blocks_with_limits_reached_count",
            "Number of blocks with limits reached",
            labels_selectors=['workchain=~"$workchain"'],
        ),
        create_gauge_panel(
            "tycho_do_collate_tx_per_block",
            "Number of transactions per block",
            labels=['workchain=~"$workchain"'],
        ),
        create_gauge_panel(
            "tycho_do_collate_accounts_per_block",
            "Number of accounts per block",
            labels=['workchain=~"$workchain"'],
        ),
        create_gauge_panel(
            "tycho_collator_shard_blocks_count_btw_anchors",
            "Number of Shard Blocks before import next anchor",
        ),
        create_gauge_panel(
            "tycho_collator_import_next_anchor_count",
            "Number of imported anchors per tick",
        ),
        create_counter_panel(
            "tycho_collator_anchor_import_cancelled_count",
            "Number of anchor import cancelled",
            labels_selectors=['workchain=~"$workchain"'],
        ),
        create_counter_panel(
            "tycho_collator_anchor_import_skipped_count",
            "Number of anchor import skipped",
            labels_selectors=['workchain=~"$workchain"'],
        ),
        create_gauge_panel(
            "tycho_do_collate_block_diff_tail_len",
            "Diff tail length",
            labels=['workchain=~"$workchain"'],
        ),
        create_gauge_panel(
            "tycho_blocks_count_in_collation_manager_cache",
            "Blocks count in collation manager cache",
        ),
    ]
    return create_row("collator: Collation Metrics", metrics)


def collator_execution_metrics() -> RowPanel:
    metrics = [
        create_gauge_panel(
            "tycho_do_collate_msgs_exec_buffer_messages_count",
            "Messages count in exec buffer",
            labels=['workchain=~"$workchain"'],
        ),
        create_gauge_panel(
            "tycho_do_collate_exec_msgs_groups_per_block",
            "Number of msgs groups per block",
            labels=['workchain=~"$workchain"'],
        ),
        create_gauge_panel(
            "tycho_do_collate_one_tick_group_messages_count",
            "One exec tick group messages count",
            labels=['workchain=~"$workchain"'],
        ),
        create_gauge_panel(
            "tycho_do_collate_one_tick_group_horizontal_size",
            "One exec tick group horizontal size",
            labels=['workchain=~"$workchain"'],
        ),
        create_gauge_panel(
            "tycho_do_collate_one_tick_group_mean_vert_size",
            "One exec tick MEAN group vertical size",
            labels=['workchain=~"$workchain"'],
        ),
        create_gauge_panel(
            "tycho_do_collate_one_tick_group_max_vert_size",
            "One exec tick MAX group vertical size",
            labels=['workchain=~"$workchain"'],
        ),
        create_heatmap_panel(
            "tycho_do_collate_one_tick_account_msgs_exec_mean_time",
            "MEAN exec time in group",
            labels=['workchain=~"$workchain"'],
        ),
        create_heatmap_panel(
            "tycho_do_collate_one_tick_account_msgs_exec_max_time",
            "MAX exec time in group",
            labels=['workchain=~"$workchain"'],
        ),
        create_gauge_panel(
            "tycho_do_collate_processed_upto_ext_ranges",
            "Externals ProcessedUpto ranges count (by partitions)",
            labels=['workchain=~"$workchain"', 'par_id=~"$partition"'],
        ),
        create_gauge_panel(
            "tycho_do_collate_processed_upto_int_ranges",
            "Internals ProcessedUpto ranges count (by partitions)",
            labels=['workchain=~"$workchain"', 'par_id=~"$partition"'],
        ),
        create_gauge_panel(
            "tycho_do_collate_msgs_exec_buffer_messages_count_by_partitions",
            "Messages count in exec buffer (by partitions)",
            labels=['workchain=~"$workchain"', 'par_id=~"$partition"'],
        ),
        create_gauge_panel(
            "tycho_do_collate_accounts_count_in_partitions",
            "Accounts count in isolated partitions",
            labels=['workchain=~"$workchain"', 'par_id=~"$partition"'],
        ),
    ]
    return create_row("collator: Execution Metrics", metrics)


def collator_message_metrics() -> RowPanel:
    metrics = [
        create_counter_panel(
            "tycho_do_collate_msgs_exec_count_all",
            "All executed msgs count",
            labels_selectors=['workchain=~"$workchain"'],
        ),
        create_gauge_panel(
            "tycho_collator_ext_msgs_imported_queue_size",
            "Ext msgs imported queue size",
            labels=['workchain=~"$workchain"'],
        ),
        create_counter_panel(
            "tycho_collator_ext_msgs_imported_count",
            "Imported Ext msgs count from mempool",
            labels_selectors=['workchain=~"$workchain"'],
        ),
        create_counter_panel(
            "tycho_do_collate_ext_msgs_expired_count",
            "Ext msgs expired count",
            labels_selectors=['workchain=~"$workchain"'],
        ),
        create_counter_panel(
            "tycho_do_collate_msgs_read_count_ext",
            "Read Ext msgs count",
            labels_selectors=['workchain=~"$workchain"'],
        ),
        create_counter_panel(
            "tycho_do_collate_msgs_read_count_ext_by_partitions",
            "Read Ext msgs count (by partitions)",
            labels_selectors=['workchain=~"$workchain"', 'par_id=~"$partition"'],
            by_labels=["instance", "par_id"],
        ),
        create_counter_panel(
            "tycho_do_collate_msgs_exec_count_ext",
            "Executed Ext msgs count",
            labels_selectors=['workchain=~"$workchain"'],
        ),
        create_counter_panel(
            "tycho_do_collate_msgs_error_count_ext",
            "Ext msgs error count",
            labels_selectors=['workchain=~"$workchain"'],
        ),
        create_counter_panel(
            "tycho_do_collate_msgs_skipped_count_ext",
            "Ext msgs skipped count",
            labels_selectors=['workchain=~"$workchain"'],
        ),
        create_counter_panel(
            "tycho_do_collate_placeholder",
            "placeholder",
        ),
        create_counter_panel(
            "tycho_do_collate_msgs_read_count_int",
            "Read Int msgs count",
            labels_selectors=['workchain=~"$workchain"'],
        ),
        create_counter_panel(
            "tycho_do_collate_msgs_read_count_int_by_partitions",
            "Read Int msgs count (by partitions)",
            labels_selectors=['workchain=~"$workchain"', 'par_id=~"$partition"'],
            by_labels=["instance", "par_id"],
        ),
        create_counter_panel(
            "tycho_do_collate_msgs_exec_count_int",
            "Executed Int msgs count",
            labels_selectors=['workchain=~"$workchain"'],
        ),
        create_counter_panel(
            "tycho_do_collate_placeholder",
            "placeholder",
        ),
        create_counter_panel(
            "tycho_do_collate_new_msgs_created_count",
            "Created NewInt msgs count",
            labels_selectors=['workchain=~"$workchain"'],
        ),
        create_counter_panel(
            "tycho_do_collate_new_msgs_inserted_count",
            "Inserted NewInt msgs count",
            labels_selectors=['workchain=~"$workchain"'],
        ),
        create_counter_panel(
            "tycho_do_collate_msgs_read_count_new_int",
            "Read NewInt msgs count",
            labels_selectors=['workchain=~"$workchain"'],
        ),
        create_counter_panel(
            "tycho_do_collate_msgs_read_count_new_int_by_partitions",
            "Read NewInt msgs count (by partitions)",
            labels_selectors=['workchain=~"$workchain"', 'par_id=~"$partition"'],
            by_labels=["instance", "par_id"],
        ),
        create_counter_panel(
            "tycho_do_collate_msgs_exec_count_new_int",
            "Executed NewInt msgs count",
            labels_selectors=['workchain=~"$workchain"'],
        ),
    ]
    return create_row("collator: Message Metrics", metrics)


def collator_queue_metrics() -> RowPanel:
    legend_format = "{{instance}} wc: {{workchain}}"
    legend_format_partition = "{{instance}} par_id: {{partition}}"
    metrics = [
        create_gauge_panel(
            "tycho_do_collate_int_msgs_queue_calc", "Calculated Internal queue len"
        ),
        create_counter_panel(
            "tycho_do_collate_int_enqueue_count", "Enqueued int msgs count"
        ),
        create_counter_panel(
            "tycho_do_collate_int_dequeue_count", "Dequeued int msgs count"
        ),
        create_gauge_panel(
            "tycho_internal_queue_processed_upto",
            "Queue clean until",
            legend_format=legend_format,
        ),

        create_heatmap_panel(
            "tycho_internal_queue_gc_execute_task_time", "GC execute time"
        ),
        create_gauge_panel(
            "tycho_internal_queue_gc_state_size",
            "Total GC state size",
        ),
        create_heatmap_panel(
            "tycho_internal_queue_commited_state_iterator_create_time",
            "Commited iterator init time",
        ),
        create_heatmap_panel(
<<<<<<< HEAD
            "tycho_internal_queue_statistics_load_time", "Committed statistics load time"
=======
            "tycho_internal_queue_uncommited_state_iterator_create_time",
            "Uncommitted iterator init time",
        ),
        create_heatmap_panel(
            "tycho_internal_queue_uncommitted_statistics_load_time",
            "Uncommited statistics load time",
        ),
        create_heatmap_panel(
            "tycho_internal_queue_committed_statistics_load_time",
            "Committed statistics load time",
>>>>>>> 7801e596
        ),
        create_heatmap_panel(
            "tycho_internal_queue_apply_diff_add_statistics_time",
            "Apply statistics time",
        ),
        create_heatmap_panel(
            "tycho_internal_queue_apply_diff_add_messages_time", "Apply messages time"
        ),
        create_counter_panel(
            "tycho_internal_queue_apply_diff_add_statistics_accounts_count",
            "Statistics accounts count",
            legend_format=legend_format_partition,
            by_labels=["instance", "partition"],
        ),
        create_heatmap_panel("tycho_internal_queue_snapshot_time", "Snapshot time"),
        create_heatmap_panel(
            "tycho_internal_queue_create_iterator_time", "Create iterator time"
        ),
        create_heatmap_panel(
<<<<<<< HEAD
            "tycho_internal_queue_write_diff_time", "Write uncommited data time"
=======
            "tycho_internal_queue_add_messages_with_statistics_write_time",
            "Write uncommited data time",
>>>>>>> 7801e596
        ),
        create_counter_panel(
            "tycho_collator_queue_adapter_iterators_count", "Iterators count"
        ),
    ]
    return create_row("collator: Queue Metrics", metrics)


def collator_time_metrics() -> RowPanel:
    metrics = [
        create_gauge_panel(
            "tycho_do_collate_block_time_diff",
            "Block time diff",
            UNITS.SECONDS,
            labels=['workchain=~"$workchain"'],
        ),
        create_gauge_panel(
            "tycho_do_collate_ext_msgs_time_diff",
            "Externals time diff",
            UNITS.SECONDS,
            labels=['workchain=~"$workchain"'],
        ),
        create_heatmap_panel(
            "tycho_do_collate_from_prev_block_time",
            "Time elapsed from prev block",
            labels=['workchain=~"$workchain"'],
        ),
        create_heatmap_panel(
            "tycho_collator_from_prev_anchor_time",
            "Time elapsed from prev anchor",
            labels=['workchain=~"$workchain"'],
        ),
        create_heatmap_panel(
            "tycho_do_collate_overhead_time",
            "Collation flow overhead",
            labels=['workchain=~"$workchain"'],
        ),
        create_heatmap_panel(
            "tycho_collator_prepare_working_state_update_time",
            "Prepare WorkingState update",
            labels=['workchain=~"$workchain"'],
        ),
        create_heatmap_panel(
            "tycho_collator_resume_collation_time",
            "Resume collation",
            labels=['workchain=~"$workchain"'],
        ),
        create_heatmap_panel(
            "tycho_collator_build_new_state_time",
            "Build Pure State for next collation",
            labels=['workchain=~"$workchain"'],
        ),
        create_heatmap_panel(
            "tycho_collator_wait_for_working_state_time",
            "Wait for updated WorkingState",
            labels=['workchain=~"$workchain"'],
        ),
        create_heatmap_panel(
            "tycho_collator_try_collate_next_master_block_time",
            "Try collate next master block",
        ),
        create_heatmap_panel(
            "tycho_collator_try_collate_next_shard_block_time",
            "Try collate next shard block",
        ),
        create_heatmap_panel(
            "tycho_collator_import_next_anchor_time",
            "Import next anchor time",
            labels=['workchain=~"$workchain"'],
        ),
    ]
    return create_row("collator: Time diffs", metrics)


def collator_wu_metrics() -> RowPanel:
    metrics = [
        create_gauge_panel(
            "tycho_do_collate_wu_on_prepare",
            "Wu spent on prepare",
            labels=['workchain=~"$workchain"'],
        ),
        create_gauge_panel(
            "tycho_do_collate_wu_price_on_prepare",
            "Wu price on prepare",
            labels=['workchain=~"$workchain"'],
            unit_format=UNITS.NANO_SECONDS,
        ),
        create_gauge_panel(
            "tycho_do_collate_wu_on_prepare_read_ext_msgs",
            "Wu spent on read externals",
            labels=['workchain=~"$workchain"'],
        ),
        create_gauge_panel(
            "tycho_do_collate_wu_price_on_prepare_read_ext_msgs",
            "Wu price on read externals",
            labels=['workchain=~"$workchain"'],
            unit_format=UNITS.NANO_SECONDS,
        ),
        create_gauge_panel(
            "tycho_do_collate_wu_on_prepare_read_existing_int_msgs",
            "Wu spent on read existing internals",
            labels=['workchain=~"$workchain"'],
        ),
        create_gauge_panel(
            "tycho_do_collate_wu_price_on_prepare_read_existing_int_msgs",
            "Wu price on read existing internals",
            labels=['workchain=~"$workchain"'],
            unit_format=UNITS.NANO_SECONDS,
        ),
        create_gauge_panel(
            "tycho_do_collate_wu_on_prepare_read_new_int_msgs",
            "Wu spent on read new internals",
            labels=['workchain=~"$workchain"'],
        ),
        create_gauge_panel(
            "tycho_do_collate_wu_price_on_prepare_read_new_int_msgs",
            "Wu price on read new internals",
            labels=['workchain=~"$workchain"'],
            unit_format=UNITS.NANO_SECONDS,
        ),
        create_gauge_panel(
            "tycho_do_collate_wu_on_prepare_add_msgs_to_groups",
            "Wu spent on add msgs to groups",
            labels=['workchain=~"$workchain"'],
        ),
        create_gauge_panel(
            "tycho_do_collate_wu_price_on_prepare_add_msgs_to_groups",
            "Wu price on add msgs to groups",
            labels=['workchain=~"$workchain"'],
            unit_format=UNITS.NANO_SECONDS,
        ),
        create_gauge_panel(
            "tycho_do_collate_wu_on_execute",
            "Wu spent on execute",
            labels=['workchain=~"$workchain"'],
        ),
        create_gauge_panel(
            "tycho_do_collate_wu_price_on_execute",
            "Wu price on execute total",
            labels=['workchain=~"$workchain"'],
            unit_format=UNITS.NANO_SECONDS,
        ),
        create_gauge_panel(
            "tycho_do_collate_wu_price_on_execute_txs",
            "Wu price on execute in vm",
            labels=['workchain=~"$workchain"'],
            unit_format=UNITS.NANO_SECONDS,
        ),
        create_gauge_panel(
            "tycho_do_collate_wu_price_on_process_txs",
            "Wu price on process executed txs",
            labels=['workchain=~"$workchain"'],
            unit_format=UNITS.NANO_SECONDS,
        ),
        create_gauge_panel(
            "tycho_do_collate_wu_on_finalize",
            "Wu spent on finalize",
            labels=['workchain=~"$workchain"'],
        ),
        create_gauge_panel(
            "tycho_do_collate_wu_price_on_finalize",
            "Wu price on finalize",
            labels=['workchain=~"$workchain"'],
            unit_format=UNITS.NANO_SECONDS,
        ),
        create_gauge_panel(
            "tycho_do_collate_wu_total",
            "Wu spent total on prepare, execute and finalize",
            labels=['workchain=~"$workchain"'],
        ),
        create_gauge_panel(
            "tycho_do_collate_wu_price_total",
            "Wu price total",
            labels=['workchain=~"$workchain"'],
            unit_format=UNITS.NANO_SECONDS,
        ),
    ]
    return create_row("collator: Work units calculation", metrics)


def collator_core_operations_metrics() -> RowPanel:
    metrics = [
        create_heatmap_panel(
            "tycho_do_collate_total_time",
            "Total collation time",
            labels=['workchain=~"$workchain"'],
        ),
        create_heatmap_panel(
            "tycho_do_collate_prepare_time",
            "Collation prepare time",
            labels=['workchain=~"$workchain"'],
        ),
        create_heatmap_panel(
            "tycho_do_collate_execute_time",
            "Execution time",
            labels=['workchain=~"$workchain"'],
        ),
        create_heatmap_panel(
            "tycho_do_collate_fill_msgs_total_time",
            "Execution time: incl Fill messages",
            labels=['workchain=~"$workchain"'],
        ),
        create_heatmap_panel(
            "tycho_do_collate_init_iterator_time",
            "Execution time: incl Fill messages: init iterator",
            labels=['workchain=~"$workchain"'],
        ),
        create_heatmap_panel(
            "tycho_do_collate_read_int_msgs_time",
            "Execution time: incl Fill messages: read existing",
            labels=['workchain=~"$workchain"'],
        ),
        create_heatmap_panel(
            "tycho_do_collate_read_ext_msgs_time",
            "Execution time: incl Fill messages: read externals",
            labels=['workchain=~"$workchain"'],
        ),
        create_heatmap_panel(
            "tycho_do_collate_read_new_msgs_time",
            "Execution time: incl Fill messages: read new",
            labels=['workchain=~"$workchain"'],
        ),
        create_heatmap_panel(
            "tycho_do_collate_add_to_msg_groups_time",
            "Execution time: incl Fill messages: add to msg groups",
            labels=['workchain=~"$workchain"'],
        ),
        create_heatmap_panel(
            "tycho_do_collate_exec_msgs_total_time",
            "Execution time: incl Execute messages",
            labels=['workchain=~"$workchain"'],
        ),
        create_heatmap_panel(
            "tycho_do_collate_process_txs_total_time",
            "Execution time: incl Process transactions",
            labels=['workchain=~"$workchain"'],
        ),
        create_heatmap_panel(
            "tycho_do_collate_create_queue_diff_time",
            "async Create message queue diff",
            labels=['workchain=~"$workchain"'],
        ),
        create_heatmap_panel(
            "tycho_do_collate_apply_queue_diff_time",
            "async Apply message queue diff",
            labels=['workchain=~"$workchain"'],
        ),
        create_heatmap_panel(
            "tycho_do_collate_build_statistics_time",
            "async Apply message queue diff: inc. Build statistics",
            labels=['workchain=~"$workchain"'],
        ),
        create_heatmap_panel(
            "tycho_collator_finalize_block_time",
            "Finalize block",
            labels=['workchain=~"$workchain"'],
        ),
        create_heatmap_panel(
            "tycho_do_collate_handle_block_candidate_time",
            "Handle block candidate",
            labels=['workchain=~"$workchain"'],
        ),
    ]
    return create_row("collator: Core Operations Metrics", metrics)


def collator_misc_operations_metrics() -> RowPanel:
    metrics = [
        create_heatmap_panel(
            "tycho_collator_handle_collated_block_candidate_time",
            "Handle collated block candidate",
        ),
        create_heatmap_panel(
            "tycho_collator_handle_block_from_bc_time",
            "Handle block from bc",
        ),
        create_heatmap_panel(
            "tycho_collator_sync_to_applied_mc_block_time",
            "Sync to applied master block",
        ),
        create_heatmap_panel(
            "tycho_collator_refresh_collation_sessions_time",
            "Refresh collation sessions",
        ),
        create_heatmap_panel(
            "detect_next_collation_step_time",
            "Detect next collation step",
        ),
        create_heatmap_panel(
            "tycho_collator_enqueue_mc_block_collation_time",
            "Enqueue master block collation",
        ),
        create_heatmap_panel(
            "tycho_collator_handle_validated_master_block_time",
            "Handle validated master block",
        ),
        create_heatmap_panel(
            "tycho_collator_commit_queue_diffs_time",
            "Commit queue diffs",
        ),
    ]
    return create_row("collator: Misc Operations Metrics", metrics)


def collator_special_transactions_metrics() -> RowPanel:
    metrics = [
        create_heatmap_panel(
            "tycho_do_collate_execute_tick_time",
            "Execute Tick special transactions",
            labels=['workchain=~"$workchain"'],
        ),
        create_heatmap_panel(
            "tycho_do_collate_execute_tock_time",
            "Execute Tock special transactions",
            labels=['workchain=~"$workchain"'],
        ),
    ]
    return create_row("collator: Special Transactions Metrics", metrics)


def collator_commit_block_metrics() -> RowPanel:
    metrics = [
        create_heatmap_panel(
            "tycho_collator_commit_valid_master_block_time",
            "Commit valid master block",
        ),
        create_heatmap_panel(
            "tycho_collator_extract_master_block_subgraph_time",
            "Extract master block subgraph",
        ),
        create_heatmap_panel(
            "tycho_collator_send_blocks_to_sync_time", "Send blocks to sync"
        ),
        create_heatmap_panel(
            "tycho_collator_send_blocks_to_sync_commit_diffs_time",
            "Commit queue diffs after send",
        ),
    ]
    return create_row("collator: Commit block Metrics", metrics)


def collator_state_adapter_metrics() -> RowPanel:
    metrics = [
        create_heatmap_panel(
            "tycho_collator_state_adapter_prepare_block_proof_time",
            "Prepare block proof",
        ),
        create_heatmap_panel(
            "tycho_collator_state_adapter_save_block_proof_time", "Save block proof"
        ),
        create_heatmap_panel(
            "tycho_collator_state_store_state_root_time", "Store state root"
        ),
        create_heatmap_panel("tycho_collator_state_load_state_time", "Load state"),
        create_heatmap_panel("tycho_collator_state_load_block_time", "Load block"),
        create_heatmap_panel(
            "tycho_collator_state_load_queue_diff_time", "Load queue diff"
        ),
        create_heatmap_panel(
            "tycho_collator_state_adapter_handle_state_time", "Handle state update"
        ),
    ]
    return create_row("collator: State Adapter Metrics", metrics)


def validator() -> RowPanel:
    metrics = [
        create_heatmap_panel(
            "tycho_validator_validate_block_time", "Time to validate a block"
        ),
        create_heatmap_panel(
            "tycho_validator_exchange_signature_time",
            "Time of a single signature exchange",
        ),
        create_heatmap_panel(
            "tycho_validator_receive_signature_time",
            "Time to receive a valid signature from peer",
        ),
        create_counter_panel(
            "tycho_validator_block_exchanges_in_total",
            "Number of received block exchanges (full) over time",
        ),
        create_counter_panel(
            "tycho_validator_cache_exchanges_in_total",
            "Number of received cache exchanges (partial) over time",
        ),
        create_counter_panel(
            "tycho_validator_miss_exchanges_in_total",
            "Number of received exchanges out of known range over time",
        ),
        create_counter_panel(
            "tycho_validator_invalid_signatures_in_total",
            "Number of received invalid signatures over time",
        ),
        create_gauge_panel(
            "tycho_validator_sessions_active",
            "Number of currently active validator sessions",
        ),
        create_gauge_panel(
            "tycho_validator_block_slots", "Number of currently active block slots"
        ),
        create_gauge_panel(
            "tycho_validator_cache_slots", "Number of currently active cache slots"
        ),
        create_counter_panel(
            "tycho_validator_invalid_signatures_cached_total",
            "Number of cached invalid signatures",
        ),
    ]
    return create_row("Validator", metrics)


def mempool_rounds() -> RowPanel:
    metrics = [
        create_gauge_panel(
            "tycho_mempool_engine_current_round",
            "Engine: current round (is always started at consensus round or next one)",
        ),
        create_gauge_panel(
            "tycho_mempool_last_anchor_round",
            "Adapter: last anchor round",
        ),
        create_gauge_panel(
            "tycho_mempool_consensus_current_round",
            "Consensus: round determined by Broadcast Filter",
        ),
        create_gauge_panel(
            "tycho_mempool_rounds_consensus_ahead_top_known",
            "Consensus ahead of top known block: silent mode trigger",
        ),
        create_gauge_panel(
            "tycho_mempool_rounds_dag_length",
            "DAG length in memory",
        ),
        create_gauge_panel(
            "tycho_mempool_rounds_consensus_ahead_committed",
            "Consensus ahead of committed: commit latency",
        ),
        create_gauge_panel(
            "tycho_mempool_rounds_engine_ahead_last_trigger",
            "Engine ahead of last anchor trigger: leaders finish 3 rounds in a row",
        ),
        create_gauge_panel(
            "tycho_mempool_rounds_committed_ahead_top_known",
            "Committed ahead of top known block: confirm block duration",
        ),
        create_gauge_panel(
            "tycho_mempool_rounds_engine_ahead_proof_chain",
            "Engine ahead of last linked anchor proof: local gaps in leader chain",
        ),
        create_gauge_panel(
            "tycho_mempool_rounds_consensus_ahead_storage_round",
            "Consensus ahead of storage: history to keep",
        ),
        create_gauge_panel(
            "tycho_mempool_rounds_db_cleaned",
            "DB: deleted rounds",
            legend_format="{{instance}} - {{kind}}",
        ),
    ]
    return create_row("Mempool rounds", metrics)


def mempool_point_rates() -> RowPanel:
    metrics = [
        create_counter_panel(
            "tycho_mempool_msgs_unique_count",
            "Adapter: unique externals count",
        ),
        create_counter_panel(
            "tycho_mempool_msgs_unique_bytes",
            "Adapter: unique externals size",
            unit_format=UNITS.BYTES_IEC,
        ),
        create_counter_panel(
            "tycho_mempool_msgs_duplicates_count",
            "Adapter: removed duplicate externals count",
        ),
        create_counter_panel(
            "tycho_mempool_msgs_duplicates_bytes",
            "Adapter: removed duplicate externals size",
            unit_format=UNITS.BYTES_IEC,
        ),
        create_counter_panel(
            "tycho_mempool_point_payload_count",
            "Engine: points payload count",
        ),
        create_counter_panel(
            "tycho_mempool_point_payload_bytes",
            "Engine: points payload size",
            unit_format=UNITS.BYTES_IEC,
        ),
        create_counter_panel(
            "tycho_mempool_evicted_externals_count",
            "Input buffer: evicted externals count",
        ),
        create_counter_panel(
            "tycho_mempool_evicted_externals_size",
            "Input buffer: evicted externals size",
            unit_format=UNITS.BYTES_IEC,
        ),
        create_heatmap_panel(
            "tycho_mempool_input_buffer_spent_time",
            "Input buffer: time msg spent in queue",
        ),
    ]
    return create_row("Mempool point rates", metrics)


def mempool_engine_rates() -> RowPanel:
    metrics = [
        create_counter_panel(
            "tycho_mempool_points_produced",
            "Engine: produced points",
        ),
        create_counter_panel(
            "tycho_mempool_commit_anchors",
            "Engine: committed anchors",
        ),
        create_counter_panel(
            "tycho_mempool_collected_signatures_count",
            "Broadcaster: collected signatures in response",
        ),
        create_counter_panel(
            "tycho_mempool_collected_broadcasts_count",
            "Collector: timely received broadcasts",
        ),
        create_counter_panel(
            "tycho_mempool_signing_current_round_count",
            "Current round broadcasts signed",
        ),
        create_counter_panel(
            "tycho_mempool_collected_includes_count",
            "Round task: collected includes to produce point",
        ),
        create_counter_panel(
            "tycho_mempool_signing_prev_round_count",
            "Previous round broadcasts signed",
        ),
        create_counter_panel(
            "tycho_mempool_signing_postponed",
            "Signings postponed: point time too far in future",
        ),
        create_counter_panel(
            "tycho_mempool_signing_rejected",
            "Signings rejected: signer not in vset or point issue",
        ),
    ]
    return create_row("Mempool engine rates", metrics)


def mempool_engine() -> RowPanel:
    metrics = [
        create_counter_panel(
            expr_sum_increase(
                "tycho_mempool_rounds_dag_behind_consensus",
                range_selector="$__interval",
            ),
            "Dag: rounds behind consensus",
        ),
        create_heatmap_panel(
            "tycho_mempool_engine_round_time",
            "Engine: round duration",
        ),
        create_counter_panel(
            expr_sum_increase(
                "tycho_mempool_points_no_proof_produced", range_selector="$__interval"
            ),
            "Engine: produced points without proof (total at moment)",
        ),
        create_heatmap_panel(
            "tycho_mempool_engine_produce_time",
            "Engine: produce point task duration",
        ),
        create_counter_panel(
            expr_sum_increase(
                "tycho_mempool_engine_produce_skipped", range_selector="$__interval"
            ),
            "Engine: points to produce skipped (total at moment)",
        ),
        create_heatmap_panel(
            "tycho_mempool_engine_commit_time",
            "Engine: commit duration",
        ),
        create_gauge_panel(
            "tycho_mempool_commit_latency_rounds",
            "Engine committed anchor: rounds latency (max over batch)",
        ),
        create_heatmap_panel(
            "tycho_mempool_commit_anchor_latency_time",
            "Engine committed anchor: time latency (min over batch)",
        ),
        create_counter_panel(
            expr_sum_increase(
                "tycho_mempool_points_first_resolved",
                label_selectors=['kind=~"$kind"'],
                range_selector="$__interval",
                by_labels=["kind", "instance"],
            ),
            "Engine: resolve first point errors and warnings (total at moment)",
            legend_format="{{instance}} - {{kind}}",
        ),
        create_counter_panel(
            expr_sum_increase(
                "tycho_mempool_alt_points_resolved",
                label_selectors=['kind=~"$kind"'],
                range_selector="$__interval",
                by_labels=["kind", "instance"],
            ),
            "Engine: resolved alternative points (total at moment)",
            legend_format="{{instance}} - {{kind}}",
        ),
        create_counter_panel(
            expr_sum_increase(
                "tycho_mempool_verifier_verify",
                label_selectors=['kind=~"$kind"'],
                range_selector="$__interval",
                by_labels=["kind", "instance"],
            ),
            "Verifier: verify() errors (total at moment)",
            legend_format="{{instance}} - {{kind}}",
        ),
        create_counter_panel(
            expr_sum_increase(
                "tycho_mempool_verifier_validate",
                label_selectors=['kind=~"$kind"'],
                range_selector="$__interval",
                by_labels=["kind", "instance"],
            ),
            "Verifier: validate() errors and warnings (total at moment)",
            legend_format="{{instance}} - {{kind}}",
        ),
        create_heatmap_panel(
            "tycho_mempool_verifier_verify_time",
            "Verifier: verify() point structure and author's sig",
        ),
        create_heatmap_panel(
            "tycho_mempool_verifier_validate_time",
            "Verifier: validate() point dependencies in DAG and all-1 sigs",
        ),
        create_heatmap_panel(
            "tycho_mempool_adapter_parse_anchor_history_time",
            "Adapter: parse anchor history into cells",
        ),
    ]
    return create_row("Mempool engine", metrics)


def mempool_intercom() -> RowPanel:
    metrics = [
        create_heatmap_panel(
            "tycho_mempool_broadcast_query_dispatcher_time",
            "Dispatcher: Broadcast send",
        ),
        create_heatmap_panel(
            "tycho_mempool_broadcast_query_responder_time",
            "Responder: Broadcast accept",
        ),
        # == Network tasks - multiple per round == #
        create_heatmap_panel(
            "tycho_mempool_signature_query_dispatcher_time",
            "Dispatcher: Signature request",
        ),
        create_heatmap_panel(
            "tycho_mempool_download_query_dispatcher_time",
            "Dispatcher: Download request",
        ),
        create_heatmap_panel(
            "tycho_mempool_signature_query_responder_data_time",
            "Responder: Signature send: send ready or sign or reject",
        ),
        create_heatmap_panel(
            "tycho_mempool_download_query_responder_some_time",
            "Responder: Download send: Some(point)",
        ),
        create_heatmap_panel(
            "tycho_mempool_signature_query_responder_pong_time",
            "Responder: Signature send: no point or try later",
        ),
        create_heatmap_panel(
            "tycho_mempool_download_query_responder_none_time",
            "Responder: Download send: None",
        ),
        # == Download tasks - multiple per round == #
        create_counter_panel(
            expr_sum_increase(
                "tycho_mempool_download_task_count", range_selector="$__interval"
            ),
            "Downloader: tasks (unique point id) (total at moment)",
        ),
        create_heatmap_panel(
            "tycho_mempool_download_task_time", "Downloader: tasks duration"
        ),
        create_counter_panel(
            expr_aggr_func(
                metric="tycho_mempool_download_depth_rounds",
                aggr_op="max",
                func="increase",
                label_selectors=[],
                range_selector="$__interval",
                by_labels=["instance"],
            ),
            "Downloader: point depth (max rounds from current) (total at moment)",
        ),
        create_counter_panel(
            expr_sum_increase(
                "tycho_mempool_download_not_found_responses",
                range_selector="$__interval",
            ),
            "Downloader: received None in response (total at moment)",
        ),
        create_counter_panel(
            expr_sum_increase(
                "tycho_mempool_download_aborted_on_exit_count",
                range_selector="$__interval",
            ),
            "Downloader: queries aborted (on task completion) (total at moment)",
        ),
        create_counter_panel(
            expr_sum_increase(
                "tycho_mempool_download_unreliable_responses",
                range_selector="$__interval",
            ),
            "Downloader: unreliable response (total at moment)",
        ),
        create_counter_panel(
            expr_sum_increase(
                "tycho_mempool_download_query_failed_count",
                range_selector="$__interval",
            ),
            "Downloader: queries network error (total at moment)",
        ),
        create_gauge_panel(
            "tycho_mempool_bcast_receivers",
            "Peers: broadcast receivers",
        ),
        create_gauge_panel(
            "tycho_mempool_peers_resolving",
            "Peers: resolving",
        ),
        create_gauge_panel(
            "tycho_mempool_peers_resolved",
            "Peers: all resolved",
        ),
    ]
    return create_row("Mempool communication", metrics)


def mempool_storage() -> RowPanel:
    metrics = [
        create_heatmap_panel(
            "tycho_mempool_store_expand_anchor_history_time",
            "Adapter: expand anchor history into payload with DB",
        ),
        create_heatmap_panel(
            "tycho_mempool_store_set_committed_status_time",
            "Adapter: set anchor history as committed in DB",
        ),
        create_heatmap_panel(
            "tycho_mempool_store_insert_point_time",
            "Insert point with info and status",
        ),
        create_heatmap_panel(
            "tycho_mempool_store_set_status_time",
            "Set status",
        ),
        create_counter_panel(
            expr_sum_increase(
                "tycho_mempool_store_get_point_count", range_selector="$__interval"
            ),
            "Get point count (total at moment)",
        ),
        create_counter_panel(
            expr_sum_increase(
                "tycho_mempool_store_get_point_raw_count", range_selector="$__interval"
            ),
            "Get point raw count (total at moment)",
        ),
        create_heatmap_panel(
            "tycho_mempool_store_get_point_time",
            "Get point",
        ),
        create_heatmap_panel(
            "tycho_mempool_store_get_point_raw_time",
            "Get point raw",
        ),
        create_counter_panel(
            expr_sum_increase(
                "tycho_mempool_store_get_status_count", range_selector="$__interval"
            ),
            "Get status count (total at moment)",
        ),
        create_heatmap_panel(
            "tycho_mempool_store_get_status_time",
            "Get status",
        ),
        create_counter_panel(
            expr_sum_increase(
                "tycho_mempool_store_get_info_count", range_selector="$__interval"
            ),
            "Get info count (total at moment)",
        ),
        create_heatmap_panel(
            "tycho_mempool_store_get_info_time",
            "Get info",
        ),
        create_heatmap_panel(
            "tycho_mempool_store_clean_time",
            "Clean task",
        ),
    ]
    return create_row("Mempool storage", metrics)


def collator_execution_manager() -> RowPanel:
    metrics = [
        create_heatmap_panel(
            "tycho_collator_execute_ordinary_time", "Execute ordinary time"
        ),
        create_heatmap_panel(
            "tycho_collator_execute_ticktock_time", "Execute ticktock time"
        ),
    ]
    return create_row("collator: Execution Manager", metrics)


def allocator_stats() -> RowPanel:
    metrics = [
        create_gauge_panel(
            "jemalloc_allocated_bytes", "Allocated Bytes", UNITS.BYTES_IEC
        ),
        create_gauge_panel("jemalloc_active_bytes", "Active Bytes", UNITS.BYTES_IEC),
        create_gauge_panel(
            "jemalloc_metadata_bytes", "Metadata Bytes", UNITS.BYTES_IEC
        ),
        create_gauge_panel(
            "jemalloc_resident_bytes", "Resident Bytes", UNITS.BYTES_IEC
        ),
        create_gauge_panel("jemalloc_mapped_bytes", "Mapped Bytes", UNITS.BYTES_IEC),
        create_gauge_panel(
            "jemalloc_retained_bytes", "Retained Bytes", UNITS.BYTES_IEC
        ),
        create_gauge_panel("jemalloc_dirty_bytes", "Dirty Bytes", UNITS.BYTES_IEC),
        create_gauge_panel(
            "jemalloc_fragmentation_bytes", "Fragmentation Bytes", UNITS.BYTES_IEC
        ),
    ]
    return create_row("Allocator Stats", metrics)


def rayon_stats() -> RowPanel:
    metrics = [
        create_heatmap_panel(
            "tycho_rayon_lifo_threads", "LIFO Threads", yaxis(UNITS.NUMBER_FORMAT)
        ),
        create_heatmap_panel(
            "tycho_rayon_fifo_threads", "FIFO Threads", yaxis(UNITS.NUMBER_FORMAT)
        ),
        create_heatmap_panel(
            "tycho_rayon_lifo_task_time", "LIFO Task Time", yaxis(UNITS.SECONDS)
        ),
        create_heatmap_panel(
            "tycho_rayon_fifo_task_time", "FIFO Task Time", yaxis(UNITS.SECONDS)
        ),
        create_heatmap_panel(
            "tycho_rayon_lifo_queue_time", "LIFO Queue Time", yaxis(UNITS.SECONDS)
        ),
        create_heatmap_panel(
            "tycho_rayon_fifo_queue_time", "FIFO Queue Time", yaxis(UNITS.SECONDS)
        ),
    ]
    return create_row("Rayon Stats", metrics)


def quic_network_panels() -> list[RowPanel]:
    """Panels for QUIC network performance monitoring"""
    common_labels = ['peer_id=~"$peer_id"', 'peer_addr=~"$remote_addr"']
    legend = "{{instance}} ->  {{peer_addr}}"
    by_labels = ["instance", "peer_addr"]

    def counter_with_defaults(metric, title, unit=UNITS.PACKETS_SEC):
        return create_counter_panel(
            metric,
            title,
            labels_selectors=common_labels,
            legend_format=legend,
            by_labels=by_labels,
            unit_format=unit,
        )

    def gauge_with_defaults(metric, title, unit=UNITS.PACKETS_SEC):
        return create_gauge_panel(
            metric, title, labels=common_labels, legend_format=legend, unit_format=unit
        )

    # Core network metrics
    network_perf_panels = [
        gauge_with_defaults(
            "tycho_network_connection_rtt_ms", "RTT", UNITS.MILLI_SECONDS
        ),
        gauge_with_defaults(
            "tycho_network_connection_cwnd", "Congestion Window", "packets"
        ),
        counter_with_defaults(
            "tycho_network_connection_invalid_messages", "Invalid Messages"
        ),
        counter_with_defaults(
            "tycho_network_connection_congestion_events", "Congestion Events"
        ),
        create_percent_panel(
            "tycho_network_connection_lost_packets",
            "tycho_network_connection_sent_packets",
            "Packet Loss Rate",
            label_selectors=common_labels,
        ),
    ]

    # Throughput metrics
    data_movement_panels = [
        counter_with_defaults(
            "tycho_network_connection_rx_bytes", "Bytes Received/s", UNITS.BYTES_IEC
        ),
        counter_with_defaults(
            "tycho_network_connection_tx_bytes", "Bytes Sent/s", UNITS.BYTES_IEC
        ),
    ]

    def frame_panel_pair(frame_type, display_name):
        return [
            counter_with_defaults(
                f"tycho_network_connection_rx_{frame_type}", f"RX {display_name}"
            ),
            counter_with_defaults(
                f"tycho_network_connection_tx_{frame_type}", f"TX {display_name}"
            ),
        ]

    protocol_panels = []
    for frame_type, name in [
        ("stream", "Stream Frames"),
        ("acks", "ACK Frames"),
        ("datagram", "Datagram Frames"),
        ("max_data", "Max Data Frames"),
        ("max_stream_data", "Max Stream Data"),
        ("ping", "Ping Frames"),
        ("crypto", "Crypto Handshake"),
    ]:
        protocol_panels.extend(frame_panel_pair(frame_type, name))

    error_panels = [
        counter_with_defaults(
            [
                "tycho_network_connection_rx_connection_close",
                "tycho_network_connection_tx_connection_close",
            ],
            "Connection Close Frames",
        ),
        counter_with_defaults(
            [
                "tycho_network_connection_rx_reset_stream",
                "tycho_network_connection_tx_reset_stream",
            ],
            "Reset Stream Frames",
        ),
        counter_with_defaults(
            [
                "tycho_network_connection_rx_stop_sending",
                "tycho_network_connection_tx_stop_sending",
            ],
            "Stop Sending Frames",
        ),
        counter_with_defaults(
            [
                "tycho_network_connection_rx_data_blocked",
                "tycho_network_connection_tx_data_blocked",
            ],
            "Data Blocked Frames",
        ),
        counter_with_defaults(
            [
                "tycho_network_connection_rx_stream_data_blocked",
                "tycho_network_connection_tx_stream_data_blocked",
            ],
            "Stream Data Blocked Frames",
        ),
    ]

    return [
        create_row("quinn: Network Performance", network_perf_panels),
        create_row("quinn: Data Movement", data_movement_panels),
        create_row("quinn: Protocol Operations", protocol_panels),
        create_row("quinn: Error Conditions", error_panels),
    ]


def templates() -> Templating:
    return Templating(
        list=[
            Template(
                name="source",
                query="prometheus",
                type="datasource",
            ),
            template(
                name="instance",
                query="label_values(tycho_net_known_peers, instance)",
                data_source="${source}",
                hide=0,
                regex=None,
                multi=True,
                include_all=True,
                all_value=".*",
            ),
            template(
                name="workchain",
                query="label_values(tycho_do_collate_block_time_diff,workchain)",
                data_source="${source}",
                hide=0,
                regex=None,
                multi=True,
                include_all=True,
                all_value=".*",
            ),
            template(
                name="partition",
                query="label_values(tycho_do_collate_processed_upto_int_ranges,par_id)",
                data_source="${source}",
                hide=0,
                regex=None,
                multi=True,
                include_all=True,
                all_value=".*",
            ),
            template(
                name="kind",
                query="label_values(tycho_mempool_verifier_verify,kind)",
                data_source="${source}",
                hide=0,
                regex=None,
                multi=True,
                include_all=True,
                all_value=".*",
            ),
            template(
                name="method",
                query="label_values(tycho_jrpc_request_time_bucket,method)",
                data_source="${source}",
                hide=0,
                regex=None,
                multi=True,
                include_all=True,
                all_value=".*",
            ),
            template(
                name="peer_id",
                query="label_values(tycho_network_connection_rtt_ms, peer_id)",
                data_source="${source}",
                hide=0,
                regex=None,
                multi=True,
                include_all=True,
                all_value=".*",
            ),
            template(
                name="remote_addr",
                query="label_values(tycho_network_connection_rtt_ms, addr)",
                data_source="${source}",
                hide=0,
                regex=None,
                multi=True,
                include_all=True,
                all_value=".*",
            ),
        ]
    )


dashboard = Dashboard(
    "Tycho Node Metrics",
    templating=templates(),
    refresh="30s",
    panels=[
        blockchain_stats(),
        core_bc(),
        core_block_strider(),
        core_blockchain_rpc(),
        storage(),
        collator_params_metrics(),
        collation_metrics(),
        collator_execution_metrics(),
        collator_message_metrics(),
        collator_queue_metrics(),
        collator_special_transactions_metrics(),
        collator_time_metrics(),
        collator_wu_metrics(),
        collator_core_operations_metrics(),
        collator_finalize_block(),
        collator_execution_manager(),
        collator_state_adapter_metrics(),
        collator_misc_operations_metrics(),
        collator_commit_block_metrics(),
        validator(),
        mempool_rounds(),
        mempool_point_rates(),
        mempool_engine_rates(),
        mempool_engine(),
        mempool_intercom(),
        mempool_storage(),
        net_traffic(),
        net_conn_manager(),
        net_request_handler(),
        net_peer(),
        net_dht(),
        *quic_network_panels(),
        allocator_stats(),
        rayon_stats(),
        jrpc(),
        jrpc_timings(),
    ],
    annotations=Annotations(),
    uid="cdlaji62a1b0gb",
    version=9,
    schemaVersion=14,
    graphTooltip=GRAPH_TOOLTIP_MODE_SHARED_CROSSHAIR,
    timezone="browser",
).auto_panel_ids()


# open file as stream
if len(sys.argv) > 1:
    stream = open(sys.argv[1], "w")
else:
    stream = sys.stdout
# write dashboard to file
_gen.write_dashboard(dashboard, stream)<|MERGE_RESOLUTION|>--- conflicted
+++ resolved
@@ -1387,20 +1387,7 @@
             "Commited iterator init time",
         ),
         create_heatmap_panel(
-<<<<<<< HEAD
             "tycho_internal_queue_statistics_load_time", "Committed statistics load time"
-=======
-            "tycho_internal_queue_uncommited_state_iterator_create_time",
-            "Uncommitted iterator init time",
-        ),
-        create_heatmap_panel(
-            "tycho_internal_queue_uncommitted_statistics_load_time",
-            "Uncommited statistics load time",
-        ),
-        create_heatmap_panel(
-            "tycho_internal_queue_committed_statistics_load_time",
-            "Committed statistics load time",
->>>>>>> 7801e596
         ),
         create_heatmap_panel(
             "tycho_internal_queue_apply_diff_add_statistics_time",
@@ -1420,12 +1407,7 @@
             "tycho_internal_queue_create_iterator_time", "Create iterator time"
         ),
         create_heatmap_panel(
-<<<<<<< HEAD
             "tycho_internal_queue_write_diff_time", "Write uncommited data time"
-=======
-            "tycho_internal_queue_add_messages_with_statistics_write_time",
-            "Write uncommited data time",
->>>>>>> 7801e596
         ),
         create_counter_panel(
             "tycho_collator_queue_adapter_iterators_count", "Iterators count"
