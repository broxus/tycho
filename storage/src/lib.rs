use std::sync::Arc;
use std::time::Duration;

use anyhow::Result;
use tycho_util::metrics::spawn_metrics_loop;
use weedb::rocksdb;

pub use self::config::*;
pub use self::db::*;
pub use self::models::*;
pub use self::store::*;

mod config;
mod db;
mod models;
mod store;

mod util {
    pub use self::owned_iterator::*;
    pub use self::slot_subscriptions::*;
    pub use self::stored_value::*;

    pub mod owned_iterator;
    mod slot_subscriptions;
    mod stored_value;
}

// TODO move to weedb
pub use util::owned_iterator;

const BASE_DB_SUBDIR: &str = "base";
const RPC_DB_SUBDIR: &str = "rpc";
const FILES_SUBDIR: &str = "files";
const MEMPOOL_SUBDIR: &str = "mempool";

pub struct StorageBuilder {
    config: StorageConfig,
    init_rpc_storage: bool,
}

impl StorageBuilder {
    pub fn build(self) -> Result<Storage> {
        let root = FileDb::new(&self.config.root_dir)?;

        let file_db = root.create_subdir(FILES_SUBDIR)?;

        let caches = weedb::Caches::with_capacity(self.config.rocksdb_lru_capacity.as_u64() as _);

        let mut threads = std::thread::available_parallelism()?.get();
        let mut fdlimit = match fdlimit::raise_fd_limit() {
            // New fd limit
            Ok(fdlimit::Outcome::LimitRaised { to, .. }) => to,
            // Current soft limit
            _ => {
                rlimit::getrlimit(rlimit::Resource::NOFILE)
                    .unwrap_or((256, 0))
                    .0
            }
        };

        let update_options = |opts: &mut rocksdb::Options, threads: usize, fdlimit: u64| {
            opts.set_paranoid_checks(false);

            // bigger base level size - less compactions
            // parallel compactions finishes faster - less write stalls

            opts.set_max_subcompactions(threads as u32 / 2);

            // io
            opts.set_max_open_files(fdlimit as i32);

            // logging
            opts.set_log_level(rocksdb::LogLevel::Info);
            opts.set_keep_log_file_num(2);
            opts.set_recycle_log_file_num(2);

            // cf
            opts.create_if_missing(true);
            opts.create_missing_column_families(true);

            // cpu
            opts.set_max_background_jobs(std::cmp::max((threads as i32) / 2, 2));
            opts.increase_parallelism(threads as i32);

            opts.set_allow_concurrent_memtable_write(false);
            opts.set_enable_write_thread_adaptive_yield(true);

            // debug
            // NOTE: could slower everything a bit in some cloud environments.
            //       See: https://github.com/facebook/rocksdb/issues/3889
            //
            // opts.enable_statistics();
            // opts.set_stats_dump_period_sec(600);
        };

        let rpc_db = if self.init_rpc_storage {
            // Third part of the resources for the RPC storage
            threads = std::cmp::max(2, threads / 3);
            fdlimit = std::cmp::max(256, fdlimit / 3);

            tracing::debug!(threads, fdlimit, subdir = RPC_DB_SUBDIR);
            RpcDb::builder_prepared(self.config.root_dir.join(RPC_DB_SUBDIR), caches.clone())
                .with_metrics_enabled(self.config.rocksdb_enable_metrics)
                .with_options(|opts, _| update_options(opts, threads, fdlimit))
                .build()
                .map(Some)?
        } else {
            // TODO: Is it ok to use exactly half?
            threads = std::cmp::max(2, threads / 2);
            fdlimit = std::cmp::max(256, fdlimit / 2);

            None
        };

        tracing::debug!(threads, fdlimit, subdir = BASE_DB_SUBDIR, "opening RocksDB");
        let base_db =
            BaseDb::builder_prepared(self.config.root_dir.join(BASE_DB_SUBDIR), caches.clone())
                .with_metrics_enabled(self.config.rocksdb_enable_metrics)
                .with_options(|opts, _| update_options(opts, threads, fdlimit))
                .build()?;

        let block_handle_storage = Arc::new(BlockHandleStorage::new(base_db.clone()));
        let block_connection_storage = Arc::new(BlockConnectionStorage::new(base_db.clone()));
        let runtime_storage = Arc::new(RuntimeStorage::new(block_handle_storage.clone()));
        let block_storage = Arc::new(BlockStorage::new(
            base_db.clone(),
            block_handle_storage.clone(),
            block_connection_storage.clone(),
        ));
        let shard_state_storage = ShardStateStorage::new(
            base_db.clone(),
            &file_db,
            block_handle_storage.clone(),
            block_storage.clone(),
            self.config.cells_cache_size.as_u64(),
        )?;
        let persistent_state_storage =
            PersistentStateStorage::new(base_db.clone(), &file_db, block_handle_storage.clone())?;

        let temp_archive_storage = TempArchiveStorage::new(&file_db)?;
        let node_state_storage = NodeStateStorage::new(base_db.clone());

        let rpc_state = rpc_db.map(RpcStorage::new);

        let internal_queue_storage = InternalQueueStorage::new(base_db.clone());

        block_storage.preload_archive_ids()?;

        let mempool_db =
            MempoolDb::builder_prepared(self.config.root_dir.join(MEMPOOL_SUBDIR), caches)
                .with_metrics_enabled(self.config.rocksdb_enable_metrics)
                .with_options(|opts, _| update_options(opts, threads, fdlimit))
                .build()?;

        let mempool_storage = MempoolStorage::new(mempool_db);

        // TODO: preload archive ids

        let inner = Arc::new(Inner {
            root,
            base_db,
            config: self.config,
            block_handle_storage,
            block_storage,
            shard_state_storage,
            persistent_state_storage,
            block_connection_storage,
            node_state_storage,
            runtime_storage,
            rpc_state,
            internal_queue_storage,
<<<<<<< HEAD
            temp_archive_storage,
=======
            mempool_storage,
>>>>>>> 3082856f
        });

        spawn_metrics_loop(&inner, Duration::from_secs(5), |this| async move {
            this.base_db.refresh_metrics();
            if let Some(rpc_state) = this.rpc_state.as_ref() {
                rpc_state.db().refresh_metrics();
            }
            this.mempool_storage.db.refresh_metrics();
        });

        Ok(Storage { inner })
    }

    pub fn with_config(mut self, config: StorageConfig) -> Self {
        self.config = config;
        self
    }

    pub fn with_rpc_storage(mut self, init_rpc_storage: bool) -> Self {
        self.init_rpc_storage = init_rpc_storage;
        self
    }
}

#[derive(Clone)]
#[repr(transparent)]
pub struct Storage {
    inner: Arc<Inner>,
}

impl Storage {
    pub fn builder() -> StorageBuilder {
        StorageBuilder {
            config: StorageConfig::default(),
            init_rpc_storage: false,
        }
    }

    /// Creates a new temporary storage with potato config.
    ///
    /// NOTE: Temp dir must live longer than the storage,
    /// otherwise compaction filter will not work.
    #[cfg(any(test, feature = "test"))]
    pub fn new_temp() -> Result<(Self, tempfile::TempDir)> {
        let tmp_dir = tempfile::tempdir()?;
        let storage = Storage::builder()
            .with_config(StorageConfig::new_potato(tmp_dir.path()))
            .build()?;
        Ok((storage, tmp_dir))
    }

    pub fn root(&self) -> &FileDb {
        &self.inner.root
    }

    pub fn base_db(&self) -> &BaseDb {
        &self.inner.base_db
    }

    pub fn config(&self) -> &StorageConfig {
        &self.inner.config
    }

    pub fn runtime_storage(&self) -> &RuntimeStorage {
        &self.inner.runtime_storage
    }

    pub fn persistent_state_storage(&self) -> &PersistentStateStorage {
        &self.inner.persistent_state_storage
    }

    pub fn temp_archive_storage(&self) -> &TempArchiveStorage {
        &self.inner.temp_archive_storage
    }

    pub fn block_handle_storage(&self) -> &BlockHandleStorage {
        &self.inner.block_handle_storage
    }

    pub fn block_storage(&self) -> &BlockStorage {
        &self.inner.block_storage
    }

    pub fn block_connection_storage(&self) -> &BlockConnectionStorage {
        &self.inner.block_connection_storage
    }

    pub fn shard_state_storage(&self) -> &ShardStateStorage {
        &self.inner.shard_state_storage
    }

    pub fn node_state(&self) -> &NodeStateStorage {
        &self.inner.node_state_storage
    }

    pub fn rpc_storage(&self) -> Option<&RpcStorage> {
        self.inner.rpc_state.as_ref()
    }

    pub fn internal_queue_storage(&self) -> &InternalQueueStorage {
        &self.inner.internal_queue_storage
    }

    pub fn mempool_storage(&self) -> &MempoolStorage {
        &self.inner.mempool_storage
    }
}

struct Inner {
    root: FileDb,
    base_db: BaseDb,
    config: StorageConfig,

    runtime_storage: Arc<RuntimeStorage>,
    block_handle_storage: Arc<BlockHandleStorage>,
    block_connection_storage: Arc<BlockConnectionStorage>,
    block_storage: Arc<BlockStorage>,
    shard_state_storage: ShardStateStorage,
    node_state_storage: NodeStateStorage,
    persistent_state_storage: PersistentStateStorage,
    rpc_state: Option<RpcStorage>,
    internal_queue_storage: InternalQueueStorage,
<<<<<<< HEAD
    temp_archive_storage: TempArchiveStorage,
=======
    mempool_storage: MempoolStorage,
>>>>>>> 3082856f
}<|MERGE_RESOLUTION|>--- conflicted
+++ resolved
@@ -169,11 +169,8 @@
             runtime_storage,
             rpc_state,
             internal_queue_storage,
-<<<<<<< HEAD
             temp_archive_storage,
-=======
             mempool_storage,
->>>>>>> 3082856f
         });
 
         spawn_metrics_loop(&inner, Duration::from_secs(5), |this| async move {
@@ -296,9 +293,6 @@
     persistent_state_storage: PersistentStateStorage,
     rpc_state: Option<RpcStorage>,
     internal_queue_storage: InternalQueueStorage,
-<<<<<<< HEAD
     temp_archive_storage: TempArchiveStorage,
-=======
     mempool_storage: MempoolStorage,
->>>>>>> 3082856f
 }