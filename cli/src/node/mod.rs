use std::net::{IpAddr, SocketAddr};
use std::path::PathBuf;
use std::sync::Arc;
use std::time::Duration;

use anyhow::Result;
use bytes::Bytes;
use clap::Parser;
use everscale_crypto::ed25519;
use everscale_types::models::*;
use everscale_types::prelude::*;
use futures_util::future::BoxFuture;
use tycho_block_util::state::{MinRefMcStateTracker, ShardStateStuff};
use tycho_collator::collator::CollatorStdImplFactory;
use tycho_collator::internal_queue::persistent::persistent_state::PersistentStateImplFactory;
use tycho_collator::internal_queue::queue::{QueueFactory, QueueFactoryStdImpl};
use tycho_collator::internal_queue::session::session_state::SessionStateImplFactory;
use tycho_collator::manager::CollationManager;
<<<<<<< HEAD
use tycho_collator::mempool::MempoolAdapterExtFilesStubImpl;
use tycho_collator::queue_adapter::MessageQueueAdapterStdImpl;
=======
use tycho_collator::mempool::{MempoolAdapterFactory, MempoolAdapterStdImpl};
>>>>>>> 30e5724d
use tycho_collator::state_node::{StateNodeAdapter, StateNodeAdapterStdImpl};
use tycho_collator::types::{CollationConfig, ValidatorNetwork};
use tycho_collator::validator::client::retry::BackoffConfig;
use tycho_collator::validator::config::ValidatorConfig;
use tycho_collator::validator::validator::ValidatorStdImplFactory;
use tycho_core::block_strider::{
    BlockProvider, BlockStrider, BlockchainBlockProvider, BlockchainBlockProviderConfig,
    OptionalBlockStuff, PersistentBlockStriderState, StateSubscriber, StateSubscriberContext,
    StateSubscriberExt, StorageBlockProvider,
};
use tycho_core::blockchain_rpc::{
    BlockchainRpcClient, BlockchainRpcService, BlockchainRpcServiceConfig, BroadcastListener,
    SelfBroadcastListener,
};
use tycho_core::global_config::{GlobalConfig, ZerostateId};
use tycho_core::overlay_client::{PublicOverlayClient, PublicOverlayClientConfig};
use tycho_network::{
    DhtClient, DhtService, InboundRequestMeta, Network, OverlayService, PeerId, PeerResolver,
    PublicOverlay, Router,
};
use tycho_rpc::{RpcConfig, RpcState};
use tycho_storage::{BlockMetaData, Storage};
use tycho_util::FastHashMap;

use self::config::{NodeConfig, NodeKeys};
use crate::util::error::ResultExt;
use crate::util::logger::LoggerConfig;
use crate::util::signal;

mod config;

const SERVICE_NAME: &str = "tycho-node";

/// Run a Tycho node.
#[derive(Parser)]
pub struct CmdRun {
    /// dump the template of the zero state config
    #[clap(
        short = 'i',
        long,
        conflicts_with_all = ["config", "global_config", "keys", "logger_config", "import_zerostate"]
    )]
    init_config: Option<PathBuf>,

    /// overwrite the existing config
    #[clap(short, long)]
    force: bool,

    /// path to the node config
    #[clap(long, required_unless_present = "init_config")]
    config: Option<PathBuf>,

    /// path to the global config
    #[clap(long, required_unless_present = "init_config")]
    global_config: Option<PathBuf>,

    /// path to the node keys
    #[clap(long, required_unless_present = "init_config")]
    keys: Option<PathBuf>,

    /// path to the logger config
    #[clap(long)]
    logger_config: Option<PathBuf>,

    /// list of zerostate files to import
    #[clap(long)]
    import_zerostate: Option<Vec<PathBuf>>,
}

impl CmdRun {
    pub fn run(self) -> Result<()> {
        tokio::runtime::Builder::new_multi_thread()
            .enable_all()
            .build()?
            .block_on(async move {
                let run_fut = tokio::spawn(self.run_impl());
                let stop_fut = signal::any_signal(signal::TERMINATION_SIGNALS);
                tokio::select! {
                    res = run_fut => res.unwrap(),
                    signal = stop_fut => match signal {
                        Ok(signal) => {
                            tracing::info!(?signal, "received termination signal");
                            Ok(())
                        }
                        Err(e) => Err(e.into()),
                    }
                }
            })
    }

    async fn run_impl(self) -> Result<()> {
        if let Some(init_config_path) = self.init_config {
            return NodeConfig::default()
                .save_to_file(init_config_path)
                .wrap_err("failed to save node config");
        }

        init_logger(self.logger_config)?;

        let node = {
            let node_config = NodeConfig::from_file(self.config.unwrap())
                .wrap_err("failed to load node config")?;

            let global_config = GlobalConfig::from_file(self.global_config.unwrap())
                .wrap_err("failed to load global config")?;

            let keys = config::NodeKeys::from_file(&self.keys.unwrap())
                .wrap_err("failed to load node keys")?;

            let public_ip = resolve_public_ip(node_config.public_ip).await?;
            let socket_addr = SocketAddr::new(public_ip.into(), node_config.port);

            Node::new(socket_addr, keys, node_config, global_config)?
        };

        let init_block_id = node
            .try_init(self.import_zerostate)
            .await
            .wrap_err("failed to init node")?;
        tracing::info!(%init_block_id, "node initialized");

        node.run(&init_block_id).await?;

        Ok(())
    }
}

fn init_logger(logger_config: Option<PathBuf>) -> Result<()> {
    use tracing_subscriber::layer::SubscriberExt;
    use tracing_subscriber::{fmt, reload, EnvFilter};

    let try_make_filter = {
        let logger_config = logger_config.clone();
        move || {
            Ok::<_, anyhow::Error>(match &logger_config {
                None => EnvFilter::builder()
                    .with_default_directive(tracing::Level::INFO.into())
                    .from_env_lossy(),
                Some(path) => LoggerConfig::load_from(path)
                    .wrap_err("failed to load logger config")?
                    .build_subscriber(),
            })
        }
    };

    let (layer, handle) = reload::Layer::new(try_make_filter()?);

    let subscriber = tracing_subscriber::registry()
        .with(layer)
        .with(fmt::layer());
    tracing::subscriber::set_global_default(subscriber).unwrap();

    if let Some(logger_config) = logger_config {
        tokio::spawn(async move {
            tracing::info!(
                logger_config = %logger_config.display(),
                "started watching for changes in logger config"
            );

            let get_metadata = move || {
                std::fs::metadata(&logger_config)
                    .ok()
                    .and_then(|m| m.modified().ok())
            };

            let mut last_modified = get_metadata();

            let mut interval = tokio::time::interval(Duration::from_secs(10));
            loop {
                interval.tick().await;

                let modified = get_metadata();
                if last_modified == modified {
                    continue;
                }
                last_modified = modified;

                match try_make_filter() {
                    Ok(filter) => {
                        if handle.reload(filter).is_err() {
                            break;
                        }
                        tracing::info!("reloaded logger config");
                    }
                    Err(e) => tracing::error!(%e, "failed to reload logger config"),
                }
            }

            tracing::info!("stopped watching for changes in logger config");
        });
    }

    std::panic::set_hook(Box::new(|info| {
        use std::io::Write;

        tracing::error!("PANIC: {}", info);
        std::io::stderr().flush().ok();
        std::io::stdout().flush().ok();
        std::process::exit(1);
    }));

    Ok(())
}

async fn resolve_public_ip(ip: Option<IpAddr>) -> Result<IpAddr> {
    match ip {
        Some(address) => Ok(address),
        None => match public_ip::addr_v4().await {
            Some(address) => Ok(IpAddr::V4(address)),
            None => anyhow::bail!("failed to resolve public IP address"),
        },
    }
}

pub struct Node {
    pub keypair: Arc<ed25519::KeyPair>,

    pub zerostate: ZerostateId,

    pub network: Network,
    pub dht_client: DhtClient,
    pub peer_resolver: PeerResolver,
    pub overlay_service: OverlayService,
    pub storage: Storage,

    pub state_tracker: MinRefMcStateTracker,

    pub rpc_config: Option<RpcConfig>,
    pub public_overlay_client_config: PublicOverlayClientConfig,
    pub blockchain_rpc_service_config: BlockchainRpcServiceConfig,
    pub blockchain_block_provider_config: BlockchainBlockProviderConfig,
}

impl Node {
    pub fn new(
        public_addr: SocketAddr,
        keys: NodeKeys,
        node_config: NodeConfig,
        global_config: GlobalConfig,
    ) -> Result<Self> {
        // Setup network
        let keypair = Arc::new(ed25519::KeyPair::from(&keys.as_secret()));
        let local_id = keypair.public_key.into();

        let (dht_tasks, dht_service) = DhtService::builder(local_id)
            .with_config(node_config.dht)
            .build();

        let (overlay_tasks, overlay_service) = OverlayService::builder(local_id)
            .with_config(node_config.overlay)
            .with_dht_service(dht_service.clone())
            .build();

        let router = Router::builder()
            .route(dht_service.clone())
            .route(overlay_service.clone())
            .build();

        let local_addr = SocketAddr::from((node_config.local_ip, node_config.port));

        let network = Network::builder()
            .with_config(node_config.network)
            .with_private_key(keys.secret.0)
            .with_service_name(SERVICE_NAME)
            .with_remote_addr(public_addr)
            .build(local_addr, router)
            .wrap_err("failed to build node network")?;

        dht_tasks.spawn(&network);
        overlay_tasks.spawn(&network);

        let dht_client = dht_service.make_client(&network);
        let peer_resolver = dht_service
            .make_peer_resolver()
            .with_config(node_config.peer_resolver)
            .build(&network);

        let mut bootstrap_peers = 0usize;
        for peer in global_config.bootstrap_peers {
            let is_new = dht_client.add_peer(Arc::new(peer))?;
            bootstrap_peers += is_new as usize;
        }

        tracing::info!(
            %local_id,
            %local_addr,
            %public_addr,
            bootstrap_peers,
            "initialized network"
        );

        // Setup storage
        let storage = Storage::builder()
            .with_config(node_config.storage)
            .with_rpc_storage(node_config.rpc.is_some())
            .build()
            .wrap_err("failed to create storage")?;
        tracing::info!(
            root_dir = %storage.root().path().display(),
            "initialized storage"
        );

        // Setup block strider
        let state_tracker = MinRefMcStateTracker::default();

        Ok(Self {
            keypair,
            zerostate: global_config.zerostate,
            network,
            dht_client,
            peer_resolver,
            overlay_service,
            storage,
            state_tracker,
            rpc_config: node_config.rpc,
            public_overlay_client_config: node_config.public_overlay_client,
            blockchain_rpc_service_config: node_config.blockchain_rpc_service,
            blockchain_block_provider_config: node_config.blockchain_block_provider,
        })
    }

    /// Initialize the node and return the init block id.
    async fn try_init(&self, zerostates: Option<Vec<PathBuf>>) -> Result<BlockId> {
        let node_state = self.storage.node_state();

        match node_state.load_last_mc_block_id() {
            Some(block_id) => {
                tracing::info!("warm init");
                Ok(block_id)
            }
            None => {
                tracing::info!("cold init");

                let zerostate_id = if let Some(zerostates) = zerostates {
                    let zerostate_id = self.import_zerostates(zerostates).await?;
                    node_state.store_init_mc_block_id(&zerostate_id);
                    node_state.store_last_mc_block_id(&zerostate_id);
                    zerostate_id
                } else {
                    // TODO: Download zerostates
                    anyhow::bail!("zerostates not provided (STUB)");
                };
                Ok(zerostate_id)
            }
        }
    }

    async fn import_zerostates(&self, paths: Vec<PathBuf>) -> Result<BlockId> {
        // Use a separate tracker for zerostates
        let tracker = MinRefMcStateTracker::default();

        // Read all zerostates
        let mut zerostates = FastHashMap::default();
        for path in paths {
            let state = load_zerostate(&tracker, &path)
                .wrap_err_with(|| format!("failed to load zerostate {}", path.display()))?;

            if let Some(prev) = zerostates.insert(*state.block_id(), state) {
                anyhow::bail!("duplicate zerostate {}", prev.block_id());
            }
        }

        // Find the masterchain zerostate
        let zerostate_id = self.zerostate.as_block_id();
        let Some(masterchain_zerostate) = zerostates.remove(&zerostate_id) else {
            anyhow::bail!("missing mc zerostate for {zerostate_id}");
        };

        // Prepare the list of zerostates to import
        let mut to_import = vec![masterchain_zerostate.clone()];

        let global_id = masterchain_zerostate.state().global_id;
        let gen_utime = masterchain_zerostate.state().gen_utime;

        for entry in masterchain_zerostate.shards()?.iter() {
            let (shard_ident, descr) = entry.wrap_err("invalid mc zerostate")?;
            anyhow::ensure!(descr.seqno == 0, "invalid shard description {shard_ident}");

            let block_id = BlockId {
                shard: shard_ident,
                seqno: 0,
                root_hash: descr.root_hash,
                file_hash: descr.file_hash,
            };

            let state = match zerostates.remove(&block_id) {
                Some(existing) => {
                    tracing::debug!(block_id = %block_id, "using custom zerostate");
                    existing
                }
                None => {
                    tracing::debug!(block_id = %block_id, "creating default zerostate");
                    let state =
                        make_shard_state(&self.state_tracker, global_id, shard_ident, gen_utime)
                            .wrap_err("failed to create shard zerostate")?;

                    anyhow::ensure!(
                        state.block_id() == &block_id,
                        "custom zerostate must be provided for {shard_ident}",
                    );

                    state
                }
            };

            to_import.push(state);
        }

        anyhow::ensure!(
            zerostates.is_empty(),
            "unused zerostates left: {}",
            zerostates.len()
        );

        // Import all zerostates
        let handle_storage = self.storage.block_handle_storage();
        let state_storage = self.storage.shard_state_storage();

        for state in to_import {
            let (handle, status) =
                handle_storage.create_or_load_handle(state.block_id(), BlockMetaData {
                    is_key_block: state.block_id().is_masterchain(),
                    gen_utime,
                    mc_ref_seqno: 0,
                });

            let stored = state_storage
                .store_state(&handle, &state)
                .await
                .wrap_err_with(|| {
                    format!("failed to import zerostate for {}", state.block_id().shard)
                })?;

            tracing::debug!(
                block_id = %state.block_id(),
                handle_status = ?status,
                stored,
                "importing zerostate"
            );
        }

        tracing::info!("imported zerostates");
        Ok(zerostate_id)
    }

    async fn run(&self, last_block_id: &BlockId) -> Result<()> {
        // Force load last applied state
        let mc_state = self
            .storage
            .shard_state_storage()
            .load_state(last_block_id)
            .await?;

        let mempool_adapter = MempoolAdapterStdImpl::new(
            self.keypair.clone(),
            self.dht_client.clone(),
            self.overlay_service.clone(),
            get_validator_peer_ids(&mc_state)?,
        );
        let rpc_mempool_adapter = RpcMempoolAdapter {
            inner: mempool_adapter.clone(),
        };

        // Setup blockchain rpc
        let blockchain_rpc_service = BlockchainRpcService::builder()
            .with_config(self.blockchain_rpc_service_config.clone())
            .with_storage(self.storage.clone())
            .with_broadcast_listener(rpc_mempool_adapter.clone())
            .build();

        let public_overlay = PublicOverlay::builder(self.zerostate.compute_public_overlay_id())
            .with_peer_resolver(self.peer_resolver.clone())
            .build(blockchain_rpc_service);
        self.overlay_service.add_public_overlay(&public_overlay);

        let blockchain_rpc_client = BlockchainRpcClient::builder()
            .with_public_overlay_client(PublicOverlayClient::new(
                self.network.clone(),
                public_overlay,
                self.public_overlay_client_config.clone(),
            ))
            .with_self_broadcast_listener(rpc_mempool_adapter)
            .build();

        tracing::info!(
            overlay_id = %blockchain_rpc_client.overlay().overlay_id(),
            "initialized blockchain rpc"
        );

        // Create RPC
        let rpc_state = if let Some(config) = &self.rpc_config {
            let rpc_state = RpcState::builder()
                .with_config(config.clone())
                .with_storage(self.storage.clone())
                .with_blockchain_rpc_client(blockchain_rpc_client.clone())
                .build();

            rpc_state.init(last_block_id).await?;

            let endpoint = rpc_state
                .bind_endpoint()
                .await
                .wrap_err("failed to setup RPC server endpoint")?;

            tracing::info!(listen_addr = %config.listen_addr, "RPC server started");
            tokio::task::spawn(async move {
                if let Err(e) = endpoint.serve().await {
                    tracing::error!("RPC server failed: {e:?}");
                }
                tracing::info!("RPC server stopped");
            });

            Some(rpc_state)
        } else {
            None
        };

        // Ensure that there are some neighbours
        tracing::info!("waiting for initial neighbours");
        blockchain_rpc_client
            .overlay_client()
            .neighbours()
            .wait_for_peers(1)
            .await;
        tracing::info!("found initial neighbours");

        // Create collator
        tracing::info!("starting collator");

        // TODO: move into config
        let collation_config = CollationConfig {
            key_pair: self.keypair.clone(),
            mc_block_min_interval_ms: 2500,
            max_uncommitted_chain_length: 32,
            uncommitted_chain_to_import_next_anchor: 8,
            max_mc_block_delta_from_bc_to_await_own: 2,
            supported_block_version: 50,
            supported_capabilities: supported_capabilities(),
            max_collate_threads: 1,
            #[cfg(test)]
            test_validators_keypairs: vec![],
        };

        let shards = vec![];
        let session_state_factory = SessionStateImplFactory::new(shards);
        let persistent_state_factory = PersistentStateImplFactory::new(self.storage.clone());

        let queue_factory = QueueFactoryStdImpl {
            session_state_factory,
            persistent_state_factory,
        };
        let queue = queue_factory.create();
        let message_queue_adapter = MessageQueueAdapterStdImpl::new(queue);

<<<<<<< HEAD
        // NOTE: Stub adapter
        let mempool_factory = |listener| MempoolAdapterExtFilesStubImpl::new(listener);

        // // TODO: Fix panic on empty initial nodes list
        // let mempool_factory = MempoolAdapterFactoryStd::new(
        //     self.keypair.clone(),
        //     self.dht_client.clone(),
        //     self.overlay_service.clone(),
        // );

=======
>>>>>>> 30e5724d
        let collation_manager = CollationManager::start(
            collation_config,
            Arc::new(message_queue_adapter),
            |listener| StateNodeAdapterStdImpl::new(listener, self.storage.clone()),
            mempool_adapter,
            ValidatorStdImplFactory {
                network: ValidatorNetwork {
                    overlay_service: self.overlay_service.clone(),
                    peer_resolver: self.peer_resolver.clone(),
                    dht_client: self.dht_client.clone(),
                },
                // TODO: Move into node config
                config: ValidatorConfig {
                    error_backoff_config: BackoffConfig {
                        min_delay: Duration::from_millis(50),
                        max_delay: Duration::from_secs(10),
                        factor: 2.0,
                        max_times: usize::MAX,
                    },
                    request_timeout: Duration::from_secs(1),
                    delay_between_requests: Duration::from_millis(50),
                    request_signatures_backoff_config: BackoffConfig {
                        min_delay: Duration::from_millis(50),
                        max_delay: Duration::from_secs(1),
                        factor: 2.0,
                        max_times: usize::MAX,
                    },
                },
            },
            CollatorStdImplFactory,
        );

        let collator_state_subscriber = CollatorStateSubscriber {
            adapter: collation_manager.state_node_adapter().clone(),
        };

        // Explicitly handle the initial state
        collator_state_subscriber
            .adapter
            .handle_state(&mc_state)
            .await?;

        // NOTE: Make sure to drop the state after handling it
        drop(mc_state);

        tracing::info!("collator started");

        // Create block strider
        let blockchain_block_provider = BlockchainBlockProvider::new(
            blockchain_rpc_client,
            self.storage.clone(),
            self.blockchain_block_provider_config.clone(),
        );

        let storage_block_provider = StorageBlockProvider::new(self.storage.clone());

        let collator_block_provider = CollatorBlockProvider {
            adapter: collation_manager.state_node_adapter().clone(),
        };

        let strider_state =
            PersistentBlockStriderState::new(self.zerostate.as_block_id(), self.storage.clone());

        let block_strider = BlockStrider::builder()
            .with_provider((
                (blockchain_block_provider, storage_block_provider),
                collator_block_provider,
            ))
            .with_state(strider_state)
            .with_state_subscriber(
                self.state_tracker.clone(),
                self.storage.clone(),
                collator_state_subscriber.chain(rpc_state),
            )
            .build();

        // Run block strider
        tracing::info!("block strider started");
        block_strider.run().await?;
        tracing::info!("block strider finished");

        Ok(())
    }
}

struct CollatorStateSubscriber {
    adapter: Arc<dyn StateNodeAdapter>,
}

impl StateSubscriber for CollatorStateSubscriber {
    type HandleStateFut<'a> = BoxFuture<'a, Result<()>>;

    fn handle_state<'a>(&'a self, cx: &'a StateSubscriberContext) -> Self::HandleStateFut<'a> {
        self.adapter.handle_state(&cx.state)
    }
}

struct CollatorBlockProvider {
    adapter: Arc<dyn StateNodeAdapter>,
}

impl BlockProvider for CollatorBlockProvider {
    type GetNextBlockFut<'a> = BoxFuture<'a, OptionalBlockStuff>;
    type GetBlockFut<'a> = BoxFuture<'a, OptionalBlockStuff>;

    fn get_next_block<'a>(&'a self, prev_block_id: &'a BlockId) -> Self::GetNextBlockFut<'a> {
        self.adapter.wait_for_block_next(prev_block_id)
    }

    fn get_block<'a>(&'a self, block_id: &'a BlockId) -> Self::GetBlockFut<'a> {
        self.adapter.wait_for_block(block_id)
    }
}

#[derive(Clone)]
struct RpcMempoolAdapter {
    inner: Arc<MempoolAdapterStdImpl>,
}

impl BroadcastListener for RpcMempoolAdapter {
    type HandleMessageFut<'a> = futures_util::future::Ready<()>;

    fn handle_message(
        &self,
        _: Arc<InboundRequestMeta>,
        message: Bytes,
    ) -> Self::HandleMessageFut<'_> {
        self.inner.send_external(message);
        futures_util::future::ready(())
    }
}

#[async_trait::async_trait]
impl SelfBroadcastListener for RpcMempoolAdapter {
    async fn handle_message(&self, message: Bytes) {
        self.inner.send_external(message);
    }
}

fn get_validator_peer_ids(mc_state: &ShardStateStuff) -> Result<Vec<PeerId>> {
    let config = mc_state.config_params()?;
    let validator_set = config.params.get_current_validator_set()?.list;

    Ok(validator_set
        .into_iter()
        .map(|x| PeerId(x.public_key.0))
        .collect::<Vec<_>>())
}

fn load_zerostate(tracker: &MinRefMcStateTracker, path: &PathBuf) -> Result<ShardStateStuff> {
    let data = std::fs::read(path).wrap_err("failed to read file")?;
    let file_hash = Boc::file_hash(&data);

    let root = Boc::decode(data).wrap_err("failed to decode BOC")?;
    let root_hash = *root.repr_hash();

    let state = root
        .parse::<ShardStateUnsplit>()
        .wrap_err("failed to parse state")?;

    anyhow::ensure!(state.seqno == 0, "not a zerostate");

    let block_id = BlockId {
        shard: state.shard_ident,
        seqno: state.seqno,
        root_hash,
        file_hash,
    };

    ShardStateStuff::from_root(&block_id, root, tracker)
}

fn make_shard_state(
    tracker: &MinRefMcStateTracker,
    global_id: i32,
    shard_ident: ShardIdent,
    now: u32,
) -> Result<ShardStateStuff> {
    let state = ShardStateUnsplit {
        global_id,
        shard_ident,
        gen_utime: now,
        min_ref_mc_seqno: u32::MAX,
        ..Default::default()
    };

    let root = CellBuilder::build_from(&state)?;
    let root_hash = *root.repr_hash();
    let file_hash = Boc::file_hash(Boc::encode(&root));

    let block_id = BlockId {
        shard: state.shard_ident,
        seqno: state.seqno,
        root_hash,
        file_hash,
    };

    ShardStateStuff::from_root(&block_id, root, &tracker)
}

fn supported_capabilities() -> u64 {
    GlobalCapabilities::from([
        GlobalCapability::CapCreateStatsEnabled,
        GlobalCapability::CapBounceMsgBody,
        GlobalCapability::CapReportVersion,
        GlobalCapability::CapShortDequeue,
        GlobalCapability::CapInitCodeHash,
        GlobalCapability::CapOffHypercube,
        GlobalCapability::CapFixTupleIndexBug,
        GlobalCapability::CapFastStorageStat,
        GlobalCapability::CapMyCode,
        GlobalCapability::CapFullBodyInBounced,
        GlobalCapability::CapStorageFeeToTvm,
        GlobalCapability::CapWorkchains,
        GlobalCapability::CapStcontNewFormat,
        GlobalCapability::CapFastStorageStatBugfix,
        GlobalCapability::CapResolveMerkleCell,
        GlobalCapability::CapFeeInGasUnits,
        GlobalCapability::CapBounceAfterFailedAction,
        GlobalCapability::CapSuspendedList,
        GlobalCapability::CapsTvmBugfixes2022,
    ])
    .into_inner()
}<|MERGE_RESOLUTION|>--- conflicted
+++ resolved
@@ -16,12 +16,8 @@
 use tycho_collator::internal_queue::queue::{QueueFactory, QueueFactoryStdImpl};
 use tycho_collator::internal_queue::session::session_state::SessionStateImplFactory;
 use tycho_collator::manager::CollationManager;
-<<<<<<< HEAD
 use tycho_collator::mempool::MempoolAdapterExtFilesStubImpl;
 use tycho_collator::queue_adapter::MessageQueueAdapterStdImpl;
-=======
-use tycho_collator::mempool::{MempoolAdapterFactory, MempoolAdapterStdImpl};
->>>>>>> 30e5724d
 use tycho_collator::state_node::{StateNodeAdapter, StateNodeAdapterStdImpl};
 use tycho_collator::types::{CollationConfig, ValidatorNetwork};
 use tycho_collator::validator::client::retry::BackoffConfig;
@@ -576,9 +572,8 @@
         let queue = queue_factory.create();
         let message_queue_adapter = MessageQueueAdapterStdImpl::new(queue);
 
-<<<<<<< HEAD
         // NOTE: Stub adapter
-        let mempool_factory = |listener| MempoolAdapterExtFilesStubImpl::new(listener);
+        let mempool_factory = MempoolAdapterExtFilesStubImpl::new;
 
         // // TODO: Fix panic on empty initial nodes list
         // let mempool_factory = MempoolAdapterFactoryStd::new(
@@ -587,13 +582,11 @@
         //     self.overlay_service.clone(),
         // );
 
-=======
->>>>>>> 30e5724d
         let collation_manager = CollationManager::start(
             collation_config,
             Arc::new(message_queue_adapter),
             |listener| StateNodeAdapterStdImpl::new(listener, self.storage.clone()),
-            mempool_adapter,
+            mempool_factory,
             ValidatorStdImplFactory {
                 network: ValidatorNetwork {
                     overlay_service: self.overlay_service.clone(),
