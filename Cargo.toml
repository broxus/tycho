--- conflicted
+++ resolved
@@ -25,11 +25,7 @@
 ahash = "0.8"
 anyhow = "1.0.79"
 arc-swap = "1.6.0"
-<<<<<<< HEAD
-async-trait = "0.1.77"
-=======
 async-trait = "0.1"
->>>>>>> 1c190838
 base64 = "0.22.0"
 bincode = "1.3"
 bumpalo = "3.14.0"
