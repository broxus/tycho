[workspace.package]
version = "0.0.1"
edition = "2021"
authors = ["Broxus Team"]
rust-version = "1.77.1"
repository = "https://github.com/broxus/tycho"
license = "MIT OR Apache-2.0"

[workspace]
resolver = "2"
members = [
    "block-util",
    "cli",
    "collator",
    "consensus",
    "core",
    "network",
    "simulator",
    "storage",
    "util",
]

[workspace.dependencies]
# crates.io deps
aarc = "0.2"
ahash = "0.8"
anyhow = "1.0.79"
arc-swap = "1.6.0"
async-trait = "0.1"
base64 = "0.22.0"
bincode = "1.3"
bumpalo = "3.14.0"
bytes = "1.5.0"
bytesize = { version = "1.3.0", features = ["serde"] }
castaway = "0.2"
clap = { version = "4.5.3", features = ["derive"] }
crc = "3.0.1"
dashmap = "5.4"
ed25519 = "2.0"
everscale-crypto = { version = "0.2", features = ["tl-proto"] }
everscale-types = { version = "0.1.0-rc.6", features = ["tycho"]}
exponential-backoff = "1"
fdlimit = "0.3.0"
futures-util = "0.3"
hex = "0.4"
humantime = "2"
itertools = "0.12"
libc = "0.2"
moka = { version = "0.12", features = ["sync"] }
metrics = "0.22.3"
num-traits = "0.2.18"
parking_lot = "0.12.1"
parking_lot_core = "0.9.9"
pin-project-lite = "0.2"
pkcs8 = "0.10"
quick_cache = "0.4.1"
quinn = { version = "0.10", default-features = false, features = ["runtime-tokio", "tls-rustls"] }
rand = "0.8"
rcgen = "0.11"
ring = "0.16"
rlimit = "0.10.1"
rustc_version = "0.4"
rustls = { version = "0.21", features = ["dangerous_configuration"] }
rustls-webpki = "0.101"
serde = "1.0"
serde_json = "1.0.114"
sha2 = "0.10.8"
smallvec = "1.13.1"
socket2 = "0.5"
sysinfo = "0.30.5"
tempfile = "3.10"
thiserror = "1.0"
tikv-jemallocator = { version = "0.5", features = [
    "unprefixed_malloc_on_supported_platforms",
    "background_threads",
] }
tl-proto = "0.4"
tokio = { version = "1", default-features = false }
<<<<<<< HEAD
tokio-util = { version = "0.7", features = ["codec"] }
ton_executor = { git = "https://github.com/broxus/ton-labs-executor.git", branch = "new_cells" }
=======
tokio-util = { version = "0.7.10", features = ["codec"] }
>>>>>>> c9f1bc88
tracing = "0.1"
tracing-appender = "0.2.3"
tracing-subscriber = { version = "0.3", features = ["env-filter"] }
tracing-test = "0.2"
triomphe = "0.1.11"
weedb = "0.1.1"
x509-parser = "0.15"

# local deps
tycho-block-util = { path = "./block-util" }
tycho-collator = { path = "./collator" }
tycho-consensus = { path = "./consensus" }
tycho-core = { path = "./core" }
tycho-network = { path = "./network" }
tycho-storage = { path = "./storage" }
tycho-util = { path = "./util" }

[patch.crates-io]
# NOTE: use crates.io dependency when it is released
# https://github.com/sagebind/castaway/issues/18
castaway = { git = "https://github.com/sagebind/castaway.git" }
everscale-types = { git = "https://github.com/broxus/everscale-types.git", branch = "tycho" }


[workspace.lints.rust]
future_incompatible = "warn"
nonstandard_style = "warn"
rust_2018_idioms = "warn"

[workspace.lints.clippy]
all = "warn"
await_holding_lock = "warn"
char_lit_as_u8 = "warn"
checked_conversions = "warn"
dbg_macro = "warn"
debug_assert_with_mut_call = "warn"
doc_markdown = "warn"
empty_enum = "warn"
enum_glob_use = "warn"
exit = "warn"
expl_impl_clone_on_copy = "warn"
explicit_deref_methods = "warn"
explicit_into_iter_loop = "warn"
fallible_impl_from = "warn"
filter_map_next = "warn"
flat_map_option = "warn"
float_cmp_const = "warn"
fn_params_excessive_bools = "warn"
from_iter_instead_of_collect = "warn"
if_let_mutex = "warn"
implicit_clone = "warn"
imprecise_flops = "warn"
inefficient_to_string = "warn"
invalid_upcast_comparisons = "warn"
large_digit_groups = "warn"
large_futures = "warn"
large_stack_arrays = "warn"
large_types_passed_by_value = "warn"
let_unit_value = "warn"
linkedlist = "warn"
lossy_float_literal = "warn"
macro_use_imports = "warn"
manual_ok_or = "warn"
map_err_ignore = "warn"
map_flatten = "warn"
map_unwrap_or = "warn"
match_on_vec_items = "warn"
match_same_arms = "warn"
match_wild_err_arm = "warn"
match_wildcard_for_single_variants = "warn"
mem_forget = "warn"
mismatched_target_os = "warn"
missing_enforced_import_renames = "warn"
mut_mut = "warn"
mutex_integer = "warn"
needless_borrow = "warn"
needless_continue = "warn"
needless_for_each = "warn"
option_option = "warn"
path_buf_push_overwrite = "warn"
ptr_as_ptr = "warn"
print_stdout = "warn"
print_stderr = "warn"
rc_mutex = "warn"
ref_option_ref = "warn"
rest_pat_in_fully_bound_structs = "warn"
same_functions_in_if_condition = "warn"
semicolon_if_nothing_returned = "warn"
string_add_assign = "warn"
string_add = "warn"
string_lit_as_bytes = "warn"
string_to_string = "warn"
todo = "warn"
trait_duplication_in_bounds = "warn"
unimplemented = "warn"
unnested_or_patterns = "warn"
unused_self = "warn"
useless_transmute = "warn"
verbose_file_reads = "warn"
zero_sized_map_values = "warn"

[profile.release]
debug = true

[profile.dev.package.hex]
opt-level = 3
[profile.dev.package.base64]
opt-level = 3
[profile.dev.package.rand]
opt-level = 3
[profile.dev.package.sha2]
opt-level = 3
[profile.dev.package.everscale-crypto]
opt-level = 3
[profile.dev.package.curve25519-dalek]
opt-level = 3
[profile.dev.package.ed25519]
opt-level = 3
[profile.dev.package.hashbrown]
opt-level = 3
[profile.dev.package."*"]
opt-level = 1<|MERGE_RESOLUTION|>--- conflicted
+++ resolved
@@ -76,12 +76,8 @@
 ] }
 tl-proto = "0.4"
 tokio = { version = "1", default-features = false }
-<<<<<<< HEAD
 tokio-util = { version = "0.7", features = ["codec"] }
 ton_executor = { git = "https://github.com/broxus/ton-labs-executor.git", branch = "new_cells" }
-=======
-tokio-util = { version = "0.7.10", features = ["codec"] }
->>>>>>> c9f1bc88
 tracing = "0.1"
 tracing-appender = "0.2.3"
 tracing-subscriber = { version = "0.3", features = ["env-filter"] }
@@ -104,7 +100,6 @@
 # https://github.com/sagebind/castaway/issues/18
 castaway = { git = "https://github.com/sagebind/castaway.git" }
 everscale-types = { git = "https://github.com/broxus/everscale-types.git", branch = "tycho" }
-
 
 [workspace.lints.rust]
 future_incompatible = "warn"
